--- conflicted
+++ resolved
@@ -29,12 +29,7 @@
 
 class P2PMessagingTest : NodeBasedTest() {
     private companion object {
-<<<<<<< HEAD
-        val DISTRIBUTED_SERVICE_NAME = CordaX500Name(RaftValidatingNotaryService.type.id, "DistributedService", "London", "GB")
-        val SERVICE_2_NAME = CordaX500Name("Service 2", "London", "GB")
-=======
         val DISTRIBUTED_SERVICE_NAME = CordaX500Name(RaftValidatingNotaryService.id, "DistributedService", "London", "GB")
->>>>>>> a425f82c
     }
 
     @Test
