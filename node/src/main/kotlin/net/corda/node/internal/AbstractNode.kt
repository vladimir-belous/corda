--- conflicted
+++ resolved
@@ -24,11 +24,8 @@
 import net.corda.core.messaging.RPCOps
 import net.corda.core.messaging.SingleMessageRecipient
 import net.corda.core.node.*
-<<<<<<< HEAD
-=======
 import net.corda.core.messaging.*
 import net.corda.core.node.AppServiceHub
->>>>>>> f2b5c1b6
 import net.corda.core.node.NodeInfo
 import net.corda.core.node.ServiceHub
 import net.corda.core.node.services.*
@@ -746,11 +743,7 @@
         override val auditService = DummyAuditService()
         override val monitoringService = MonitoringService(MetricRegistry())
         override val transactionVerifierService by lazy { makeTransactionVerifierService() }
-<<<<<<< HEAD
         override val networkMapCache by lazy { PersistentNetworkMapCache(this@AbstractNode.database, this@AbstractNode.configuration) }
-=======
-        override val networkMapCache by lazy { PersistentNetworkMapCache(this) }
->>>>>>> f2b5c1b6
         override val vaultService by lazy { NodeVaultService(platformClock, keyManagementService, stateLoader, this@AbstractNode.database.hibernateConfig) }
         override val contractUpgradeService by lazy { ContractUpgradeServiceImpl() }
 
