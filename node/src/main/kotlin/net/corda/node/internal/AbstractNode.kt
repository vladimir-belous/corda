package net.corda.node.internal

import com.codahale.metrics.MetricRegistry
import com.google.common.collect.Lists
import com.google.common.collect.MutableClassToInstanceMap
import com.google.common.util.concurrent.MoreExecutors
import net.corda.confidential.SwapIdentitiesFlow
import net.corda.confidential.SwapIdentitiesHandler
import net.corda.core.concurrent.CordaFuture
import net.corda.core.cordapp.CordappProvider
import net.corda.core.flows.*
import net.corda.core.identity.CordaX500Name
import net.corda.core.identity.Party
import net.corda.core.identity.PartyAndCertificate
import net.corda.core.internal.VisibleForTesting
import net.corda.core.internal.cert
import net.corda.core.internal.concurrent.doneFuture
import net.corda.core.internal.concurrent.flatMap
import net.corda.core.internal.concurrent.openFuture
import net.corda.core.internal.toX509CertHolder
import net.corda.core.internal.uncheckedCast
import net.corda.core.messaging.CordaRPCOps
import net.corda.core.messaging.RPCOps
import net.corda.core.messaging.SingleMessageRecipient
import net.corda.core.node.CordaPluginRegistry
import net.corda.core.node.NodeInfo
import net.corda.core.node.ServiceHub
import net.corda.core.node.services.*
import net.corda.core.schemas.MappedSchema
import net.corda.core.serialization.SerializeAsToken
import net.corda.core.serialization.SingletonSerializeAsToken
import net.corda.core.transactions.SignedTransaction
import net.corda.core.utilities.NetworkHostAndPort
import net.corda.core.utilities.debug
import net.corda.node.internal.classloading.requireAnnotation
import net.corda.node.internal.cordapp.CordappLoader
import net.corda.node.internal.cordapp.CordappProviderImpl
import net.corda.node.services.ContractUpgradeHandler
import net.corda.node.services.FinalityHandler
import net.corda.node.services.NotaryChangeHandler
import net.corda.node.services.api.*
import net.corda.node.services.config.NodeConfiguration
import net.corda.node.services.config.configureWithDevSSLCertificate
import net.corda.node.services.events.NodeSchedulerService
import net.corda.node.services.events.ScheduledActivityObserver
import net.corda.node.services.identity.PersistentIdentityService
import net.corda.node.services.keys.PersistentKeyManagementService
import net.corda.node.services.messaging.MessagingService
import net.corda.node.services.messaging.sendRequest
import net.corda.node.services.network.*
import net.corda.node.services.network.NetworkMapService.RegistrationRequest
import net.corda.node.services.network.NetworkMapService.RegistrationResponse
import net.corda.node.services.persistence.DBCheckpointStorage
import net.corda.node.services.persistence.DBTransactionMappingStorage
import net.corda.node.services.persistence.DBTransactionStorage
import net.corda.node.services.persistence.NodeAttachmentService
import net.corda.node.services.schema.HibernateObserver
import net.corda.node.services.schema.NodeSchemaService
import net.corda.node.services.statemachine.FlowStateMachineImpl
import net.corda.node.services.statemachine.StateMachineManager
import net.corda.node.services.statemachine.appName
import net.corda.node.services.statemachine.flowVersionAndInitiatingClass
import net.corda.node.services.transactions.*
import net.corda.node.services.upgrade.ContractUpgradeServiceImpl
import net.corda.node.services.vault.NodeVaultService
import net.corda.node.services.vault.VaultSoftLockManager
import net.corda.node.utilities.*
import net.corda.node.utilities.AddOrRemove.ADD
import net.corda.nodeapi.internal.ServiceInfo
import net.corda.nodeapi.internal.ServiceType
import net.corda.nodeapi.internal.serialization.DefaultWhitelist
import org.apache.activemq.artemis.utils.ReusableLatch
import org.slf4j.Logger
import rx.Observable
import java.io.IOException
import java.lang.reflect.InvocationTargetException
import java.security.KeyPair
import java.security.KeyStoreException
import java.security.PublicKey
import java.security.cert.CertificateFactory
import java.security.cert.X509Certificate
import java.sql.Connection
import java.time.Clock
import java.util.concurrent.ConcurrentHashMap
import java.util.concurrent.ExecutorService
import java.util.concurrent.TimeUnit.SECONDS
import kotlin.collections.set
import kotlin.reflect.KClass
import net.corda.core.crypto.generateKeyPair as cryptoGenerateKeyPair

/**
 * A base node implementation that can be customised either for production (with real implementations that do real
 * I/O), or a mock implementation suitable for unit test environments.
 *
 * Marked as SingletonSerializeAsToken to prevent the invisible reference to AbstractNode in the ServiceHub accidentally
 * sweeping up the Node into the Kryo checkpoint serialization via any flows holding a reference to ServiceHub.
 */
// TODO: Where this node is the initial network map service, currently no networkMapService is provided.
// In theory the NodeInfo for the node should be passed in, instead, however currently this is constructed by the
// AbstractNode. It should be possible to generate the NodeInfo outside of AbstractNode, so it can be passed in.
abstract class AbstractNode(open val configuration: NodeConfiguration,
                            val advertisedServices: Set<ServiceInfo>,
                            val platformClock: Clock,
                            @VisibleForTesting val busyNodeLatch: ReusableLatch = ReusableLatch()) : SingletonSerializeAsToken() {
    private class StartedNodeImpl<out N : AbstractNode>(
            override val internals: N,
            override val services: ServiceHubInternalImpl,
            override val info: NodeInfo,
            override val checkpointStorage: CheckpointStorage,
            override val smm: StateMachineManager,
            override val attachments: NodeAttachmentService,
            override val inNodeNetworkMapService: NetworkMapService,
            override val network: MessagingService,
            override val database: CordaPersistence,
            override val rpcOps: CordaRPCOps,
            override val nodeLookup: NodeLookup) : StartedNode<N>

    // TODO: Persist this, as well as whether the node is registered.
    /**
     * Sequence number of changes sent to the network map service, when registering/de-registering this node.
     */
    var networkMapSeq: Long = 1

    protected abstract val log: Logger
    protected abstract val networkMapAddress: SingleMessageRecipient?
    protected abstract val platformVersion: Int

    // We will run as much stuff in this single thread as possible to keep the risk of thread safety bugs low during the
    // low-performance prototyping period.
    protected abstract val serverThread: AffinityExecutor

    private val cordappServices = MutableClassToInstanceMap.create<SerializeAsToken>()
    private val flowFactories = ConcurrentHashMap<Class<out FlowLogic<*>>, InitiatedFlowFactory<*>>()
    protected val partyKeys = mutableSetOf<KeyPair>()

    protected val services: ServiceHubInternal get() = _services
    private lateinit var _services: ServiceHubInternalImpl
    protected lateinit var legalIdentity: PartyAndCertificate
    protected lateinit var info: NodeInfo
    protected var myNotaryIdentity: PartyAndCertificate? = null
    protected lateinit var checkpointStorage: CheckpointStorage
    protected lateinit var smm: StateMachineManager
    protected lateinit var attachments: NodeAttachmentService
    protected lateinit var inNodeNetworkMapService: NetworkMapService
    protected lateinit var network: MessagingService
    protected val runOnStop = ArrayList<() -> Any?>()
    protected lateinit var database: CordaPersistence
    protected var dbCloser: (() -> Any?)? = null
    lateinit var cordappProvider: CordappProviderImpl

    protected val _nodeReadyFuture = openFuture<Unit>()
    /** Completes once the node has successfully registered with the network map service
     * or has loaded network map data from local database */
    val nodeReadyFuture: CordaFuture<Unit>
        get() = _nodeReadyFuture
    /** A [CordaX500Name] with null common name. */
    protected val myLegalName: CordaX500Name by lazy {
        val cert = loadKeyStore(configuration.nodeKeystore, configuration.keyStorePassword).getX509Certificate(X509Utilities.CORDA_CLIENT_CA)
        CordaX500Name.build(cert.subjectX500Principal).copy(commonName = null)
    }

    open val pluginRegistries: List<CordaPluginRegistry> by lazy {
        cordappProvider.cordapps.flatMap { it.plugins } + DefaultWhitelist()
    }

    /** Set to non-null once [start] has been successfully called. */
    open val started get() = _started
    @Volatile private var _started: StartedNode<AbstractNode>? = null

    /** The implementation of the [CordaRPCOps] interface used by this node. */
    open fun makeRPCOps(nodeLookup: NodeLookup): CordaRPCOps {
        return CordaRPCOpsImpl(services, smm, database, nodeLookup)
    }

    open fun start(): StartedNode<AbstractNode> {
        require(started == null) { "Node has already been started" }
        if (configuration.devMode) {
            log.warn("Corda node is running in dev mode.")
            configuration.configureWithDevSSLCertificate()
        }
        validateKeystore()

        log.info("Node starting up ...")

        // Do all of this in a database transaction so anything that might need a connection has one.
        val startedImpl = initialiseDatabasePersistence {
            val tokenizableServices = makeServices()

            smm = StateMachineManager(services,
                    checkpointStorage,
                    serverThread,
                    database,
                    busyNodeLatch)

            smm.tokenizableServices.addAll(tokenizableServices)

            if (serverThread is ExecutorService) {
                runOnStop += {
                    // We wait here, even though any in-flight messages should have been drained away because the
                    // server thread can potentially have other non-messaging tasks scheduled onto it. The timeout value is
                    // arbitrary and might be inappropriate.
                    MoreExecutors.shutdownAndAwaitTermination(serverThread as ExecutorService, 50, SECONDS)
                }
            }

            makeVaultObservers()
            val nodeLookup = NodeLookupImpl(_services.identityService, _services.networkMapCache)
            val rpcOps = makeRPCOps(nodeLookup)
            startMessagingService(rpcOps)
            installCoreFlows()

            installCordaServices()
            registerCordappFlows()
            _services.rpcFlows += cordappProvider.cordapps.flatMap { it.rpcFlows }
            registerCustomSchemas(cordappProvider.cordapps.flatMap { it.customSchemas }.toSet())

            runOnStop += network::stop
            StartedNodeImpl(this, _services, info, checkpointStorage, smm, attachments, inNodeNetworkMapService, network, database, rpcOps, nodeLookup)
        }
        // If we successfully  loaded network data from database, we set this future to Unit.
        _nodeReadyFuture.captureLater(registerWithNetworkMapIfConfigured())
        return startedImpl.apply {
            database.transaction {
                smm.start()
                // Shut down the SMM so no Fibers are scheduled.
                runOnStop += { smm.stop(acceptableLiveFiberCountOnStop()) }
                services.schedulerService.start()
            }
            _started = this
        }
    }

    private class ServiceInstantiationException(cause: Throwable?) : Exception(cause)

    private fun installCordaServices() {
        cordappProvider.cordapps.flatMap { it.services }.forEach {
            try {
                installCordaService(it)
            } catch (e: NoSuchMethodException) {
                log.error("${it.name}, as a Corda service, must have a constructor with a single parameter of type " +
                        ServiceHub::class.java.name)
            } catch (e: ServiceInstantiationException) {
                log.error("Corda service ${it.name} failed to instantiate", e.cause)
            } catch (e: Exception) {
                log.error("Unable to install Corda service ${it.name}", e)
            }
        }
    }

    /**
     * Use this method to install your Corda services in your tests. This is automatically done by the node when it
     * starts up for all classes it finds which are annotated with [CordaService].
     */
    fun <T : SerializeAsToken> installCordaService(serviceClass: Class<T>): T {
        serviceClass.requireAnnotation<CordaService>()
        val service = try {
            if (NotaryService::class.java.isAssignableFrom(serviceClass)) {
                check(myNotaryIdentity != null) { "Trying to install a notary service but no notary identity specified" }
                val constructor = serviceClass.getDeclaredConstructor(ServiceHub::class.java, PublicKey::class.java).apply { isAccessible = true }
                constructor.newInstance(services, myNotaryIdentity!!.owningKey)
            } else {
                val constructor = serviceClass.getDeclaredConstructor(ServiceHub::class.java).apply { isAccessible = true }
                constructor.newInstance(services)
            }
        } catch (e: InvocationTargetException) {
            throw ServiceInstantiationException(e.cause)
        }
        cordappServices.putInstance(serviceClass, service)
        smm.tokenizableServices += service

        if (service is NotaryService) handleCustomNotaryService(service)

        log.info("Installed ${serviceClass.name} Corda service")
        return service
    }

    private fun handleCustomNotaryService(service: NotaryService) {
        runOnStop += service::stop
        service.start()
        installCoreFlow(NotaryFlow.Client::class, service::createServiceFlow)
    }

    private fun registerCordappFlows() {
        cordappProvider.cordapps.flatMap { it.initiatedFlows }
                .forEach {
                    try {
                        registerInitiatedFlowInternal(it, track = false)
                    } catch (e: NoSuchMethodException) {
                        log.error("${it.name}, as an initiated flow, must have a constructor with a single parameter " +
                                "of type ${Party::class.java.name}")
                    } catch (e: Exception) {
                        log.error("Unable to register initiated flow ${it.name}", e)
                    }
                }
    }

    /**
     * Use this method to register your initiated flows in your tests. This is automatically done by the node when it
     * starts up for all [FlowLogic] classes it finds which are annotated with [InitiatedBy].
     * @return An [Observable] of the initiated flows started by counter-parties.
     */
    fun <T : FlowLogic<*>> registerInitiatedFlow(initiatedFlowClass: Class<T>): Observable<T> {
        return registerInitiatedFlowInternal(initiatedFlowClass, track = true)
    }

    // TODO remove once not needed
    private fun deprecatedFlowConstructorMessage(flowClass: Class<*>): String {
        return "Installing flow factory for $flowClass accepting a ${Party::class.java.simpleName}, which is deprecated. " +
                "It should accept a ${FlowSession::class.java.simpleName} instead"
    }

    private fun <F : FlowLogic<*>> registerInitiatedFlowInternal(initiatedFlow: Class<F>, track: Boolean): Observable<F> {
        val constructors = initiatedFlow.declaredConstructors.associateBy { it.parameterTypes.toList() }
        val flowSessionCtor = constructors[listOf(FlowSession::class.java)]?.apply { isAccessible = true }
        val ctor: (FlowSession) -> F = if (flowSessionCtor == null) {
            // Try to fallback to a Party constructor
            val partyCtor = constructors[listOf(Party::class.java)]?.apply { isAccessible = true }
            if (partyCtor == null) {
                throw IllegalArgumentException("$initiatedFlow must have a constructor accepting a ${FlowSession::class.java.name}")
            } else {
                log.warn(deprecatedFlowConstructorMessage(initiatedFlow))
            }
            { flowSession: FlowSession -> uncheckedCast(partyCtor.newInstance(flowSession.counterparty)) }
        } else {
            { flowSession: FlowSession -> uncheckedCast(flowSessionCtor.newInstance(flowSession)) }
        }
        val initiatingFlow = initiatedFlow.requireAnnotation<InitiatedBy>().value.java
        val (version, classWithAnnotation) = initiatingFlow.flowVersionAndInitiatingClass
        require(classWithAnnotation == initiatingFlow) {
            "${InitiatedBy::class.java.name} must point to ${classWithAnnotation.name} and not ${initiatingFlow.name}"
        }
        val flowFactory = InitiatedFlowFactory.CorDapp(version, initiatedFlow.appName, ctor)
        val observable = internalRegisterFlowFactory(initiatingFlow, flowFactory, initiatedFlow, track)
        log.info("Registered ${initiatingFlow.name} to initiate ${initiatedFlow.name} (version $version)")
        return observable
    }

    @VisibleForTesting
    fun <F : FlowLogic<*>> internalRegisterFlowFactory(initiatingFlowClass: Class<out FlowLogic<*>>,
                                                       flowFactory: InitiatedFlowFactory<F>,
                                                       initiatedFlowClass: Class<F>,
                                                       track: Boolean): Observable<F> {
        val observable = if (track) {
            smm.changes.filter { it is StateMachineManager.Change.Add }.map { it.logic }.ofType(initiatedFlowClass)
        } else {
            Observable.empty()
        }
        flowFactories[initiatingFlowClass] = flowFactory
        return observable
    }

    /**
     * Installs a flow that's core to the Corda platform. Unlike CorDapp flows which are versioned individually using
     * [InitiatingFlow.version], core flows have the same version as the node's platform version. To cater for backwards
     * compatibility [flowFactory] provides a second parameter which is the platform version of the initiating party.
     * @suppress
     */
    @VisibleForTesting
    fun installCoreFlow(clientFlowClass: KClass<out FlowLogic<*>>, flowFactory: (FlowSession) -> FlowLogic<*>) {
        require(clientFlowClass.java.flowVersionAndInitiatingClass.first == 1) {
            "${InitiatingFlow::class.java.name}.version not applicable for core flows; their version is the node's platform version"
        }
        flowFactories[clientFlowClass.java] = InitiatedFlowFactory.Core(flowFactory)
        log.debug { "Installed core flow ${clientFlowClass.java.name}" }
    }


    private fun installCoreFlows() {
        installCoreFlow(FinalityFlow::class, ::FinalityHandler)
        installCoreFlow(NotaryChangeFlow::class, ::NotaryChangeHandler)
        installCoreFlow(ContractUpgradeFlow.Initiate::class, ::ContractUpgradeHandler)
        installCoreFlow(SwapIdentitiesFlow::class, ::SwapIdentitiesHandler)
    }

    /**
     * Builds node internal, advertised, and plugin services.
     * Returns a list of tokenizable services to be added to the serialisation context.
     */
    private fun makeServices(): MutableList<Any> {
        checkpointStorage = DBCheckpointStorage()
        cordappProvider = CordappProviderImpl(makeCordappLoader())
        _services = ServiceHubInternalImpl()
        attachments = NodeAttachmentService(services.monitoringService.metrics)
        cordappProvider.start(attachments)
        legalIdentity = obtainIdentity()
        network = makeMessagingService(legalIdentity)
        info = makeInfo(legalIdentity)

        val tokenizableServices = mutableListOf(attachments, network, services.vaultService,
                services.keyManagementService, services.identityService, platformClock, services.schedulerService,
                services.auditService, services.monitoringService, services.networkMapCache, services.schemaService,
                services.transactionVerifierService, services.validatedTransactions, services.contractUpgradeService,
                services, cordappProvider, this)
        makeNetworkServices(tokenizableServices)
        return tokenizableServices
    }

    private fun makeCordappLoader(): CordappLoader {
        val scanPackages = System.getProperty("net.corda.node.cordapp.scan.packages")
        return if (CordappLoader.testPackages.isNotEmpty()) {
            check(configuration.devMode) { "Package scanning can only occur in dev mode" }
            CordappLoader.createWithTestPackages(CordappLoader.testPackages)
        } else if (scanPackages != null) {
            check(configuration.devMode) { "Package scanning can only occur in dev mode" }
            CordappLoader.createWithTestPackages(scanPackages.split(","))
        } else {
            CordappLoader.createDefault(configuration.baseDirectory)
        }
    }

    protected open fun makeTransactionStorage(): WritableTransactionStorage = DBTransactionStorage()

    private fun makeVaultObservers() {
        VaultSoftLockManager(services.vaultService, smm)
        ScheduledActivityObserver(services)
        HibernateObserver(services.vaultService.rawUpdates, services.database.hibernateConfig)
    }

    private fun makeInfo(legalIdentity: PartyAndCertificate): NodeInfo {
        // TODO  We keep only notary identity as additional legalIdentity if we run it on a node . Multiple identities need more design thinking.
        myNotaryIdentity = getNotaryIdentity()
        val allIdentitiesList = mutableListOf(legalIdentity)
        myNotaryIdentity?.let { allIdentitiesList.add(it) }
        val addresses = myAddresses() // TODO There is no support for multiple IP addresses yet.
        return NodeInfo(addresses, allIdentitiesList, platformVersion, platformClock.instant().toEpochMilli())
    }

    /**
     * A service entry contains the advertised [ServiceInfo] along with the service identity. The identity *name* is
     * taken from the configuration or, if non specified, generated by combining the node's legal name and the service id.
     * Used only for notary identities.
     */
    protected open fun getNotaryIdentity(): PartyAndCertificate? {
        return advertisedServices.singleOrNull { it.type.isNotary() }?.let {
            it.name?.let {
                require(it.commonName != null) {"Common name in '$it' must not be null for notary service, use service type id as common name."}
                require(ServiceType.parse(it.commonName!!).isNotary()) {"Common name for notary service in '$it' must be the notary service type id."}
            }
            obtainIdentity(it)
        }
    }

    @VisibleForTesting
    protected open fun acceptableLiveFiberCountOnStop(): Int = 0

    private fun validateKeystore() {
        val containCorrectKeys = try {
            // This will throw IOException if key file not found or KeyStoreException if keystore password is incorrect.
            val sslKeystore = loadKeyStore(configuration.sslKeystore, configuration.keyStorePassword)
            val identitiesKeystore = loadKeyStore(configuration.nodeKeystore, configuration.keyStorePassword)
            sslKeystore.containsAlias(X509Utilities.CORDA_CLIENT_TLS) && identitiesKeystore.containsAlias(X509Utilities.CORDA_CLIENT_CA)
        } catch (e: KeyStoreException) {
            log.warn("Certificate key store found but key store password does not match configuration.")
            false
        } catch (e: IOException) {
            false
        }
        require(containCorrectKeys) {
            "Identity certificate not found. " +
                    "Please either copy your existing identity key and certificate from another node, " +
                    "or if you don't have one yet, fill out the config file and run corda.jar --initial-registration. " +
                    "Read more at: https://docs.corda.net/permissioning.html"
        }
    }

    // Specific class so that MockNode can catch it.
    class DatabaseConfigurationException(msg: String) : Exception(msg)

    protected open fun <T> initialiseDatabasePersistence(insideTransaction: () -> T): T {
        val props = configuration.dataSourceProperties
        if (props.isNotEmpty()) {
            this.database = configureDatabase(props, configuration.database, { _services.schemaService }, createIdentityService = { _services.identityService })
            // Now log the vendor string as this will also cause a connection to be tested eagerly.
            database.transaction {
                log.info("Connected to ${database.dataSource.connection.metaData.databaseProductName} database.")
            }
            this.database::close.let {
                dbCloser = it
                runOnStop += it
            }
            return database.transaction {
                insideTransaction()
            }
        } else {
            throw DatabaseConfigurationException("There must be a database configured.")
        }
    }

    private fun makeNetworkServices(tokenizableServices: MutableList<Any>) {
        val serviceTypes = advertisedServices.map { it.type }
        inNodeNetworkMapService = if (NetworkMapService.type in serviceTypes) makeNetworkMapService() else NullNetworkMapService
        val notaryServiceType = serviceTypes.singleOrNull { it.isNotary() }
        if (notaryServiceType != null) {
            val service = makeCoreNotaryService(notaryServiceType)
            if (service != null) {
                service.apply {
                    tokenizableServices.add(this)
                    runOnStop += this::stop
                    start()
                }
                installCoreFlow(NotaryFlow.Client::class, service::createServiceFlow)
            } else {
                log.info("Notary type ${notaryServiceType.id} does not match any built-in notary types. " +
                        "It is expected to be loaded via a CorDapp")
            }
        }
    }

    private fun registerWithNetworkMapIfConfigured(): CordaFuture<Unit> {
        services.networkMapCache.addNode(info)
        // In the unit test environment, we may sometimes run without any network map service
        return if (networkMapAddress == null && inNodeNetworkMapService == NullNetworkMapService) {
            services.networkMapCache.runWithoutMapService()
            noNetworkMapConfigured()  // TODO This method isn't needed as runWithoutMapService sets the Future in the cache
        } else {
            val netMapRegistration = registerWithNetworkMap()
            // We may want to start node immediately with database data and not wait for network map registration (but send it either way).
            // So we are ready to go.
            if (services.networkMapCache.loadDBSuccess) {
                log.info("Node successfully loaded network map data from the database.")
                doneFuture(Unit)
            } else {
                netMapRegistration
            }
        }
    }

    /**
     * Register this node with the network map cache, and load network map from a remote service (and register for
     * updates) if one has been supplied.
     */
    protected open fun registerWithNetworkMap(): CordaFuture<Unit> {
        require(networkMapAddress != null || NetworkMapService.type in advertisedServices.map { it.type }) {
            "Initial network map address must indicate a node that provides a network map service"
        }
        val address: SingleMessageRecipient = networkMapAddress ?:
                network.getAddressOfParty(PartyInfo.SingleNode(services.myInfo.legalIdentitiesAndCerts.first().party, info.addresses)) as SingleMessageRecipient
        // Register for updates, even if we're the one running the network map.
        return sendNetworkMapRegistration(address).flatMap { (error) ->
            check(error == null) { "Unable to register with the network map service: $error" }
            // The future returned addMapService will complete on the same executor as sendNetworkMapRegistration, namely the one used by net
            services.networkMapCache.addMapService(network, address, true, null)
        }
    }

    private fun sendNetworkMapRegistration(networkMapAddress: SingleMessageRecipient): CordaFuture<RegistrationResponse> {
        // Register this node against the network
        val instant = platformClock.instant()
        val expires = instant + NetworkMapService.DEFAULT_EXPIRATION_PERIOD
        val reg = NodeRegistration(info, info.serial, ADD, expires)
        val request = RegistrationRequest(reg.toWire(services.keyManagementService, info.legalIdentitiesAndCerts.first().owningKey), network.myAddress)
        return network.sendRequest(NetworkMapService.REGISTER_TOPIC, request, networkMapAddress)
    }

    /** Return list of node's addresses. It's overridden in MockNetwork as we don't have real addresses for MockNodes. */
    protected abstract fun myAddresses(): List<NetworkHostAndPort>

    /** This is overriden by the mock node implementation to enable operation without any network map service */
    protected open fun noNetworkMapConfigured(): CordaFuture<Unit> {
        if (services.networkMapCache.loadDBSuccess) {
            return doneFuture(Unit)
        } else {
            // TODO: There should be a consistent approach to configuration error exceptions.
            throw IllegalStateException("Configuration error: this node isn't being asked to act as the network map, nor " +
                    "has any other map node been configured.")
        }
    }

    protected open fun makeKeyManagementService(identityService: IdentityService): KeyManagementService {
        return PersistentKeyManagementService(identityService, partyKeys)
    }

    open protected fun makeNetworkMapService(): NetworkMapService {
        return PersistentNetworkMapService(services, configuration.minimumPlatformVersion)
    }

    open protected fun makeCoreNotaryService(type: ServiceType): NotaryService? {
        check(myNotaryIdentity != null) { "No notary identity initialized when creating a notary service" }
        return when (type) {
            SimpleNotaryService.type -> SimpleNotaryService(services, myNotaryIdentity!!.owningKey)
            ValidatingNotaryService.type -> ValidatingNotaryService(services, myNotaryIdentity!!.owningKey)
            RaftNonValidatingNotaryService.type -> RaftNonValidatingNotaryService(services, myNotaryIdentity!!.owningKey)
            RaftValidatingNotaryService.type -> RaftValidatingNotaryService(services, myNotaryIdentity!!.owningKey)
            BFTNonValidatingNotaryService.type -> BFTNonValidatingNotaryService(services, myNotaryIdentity!!.owningKey)
            else -> null
        }
    }

    protected open fun makeIdentityService(trustRoot: X509Certificate,
                                           clientCa: CertificateAndKeyPair?,
                                           legalIdentity: PartyAndCertificate): IdentityService {
        val caCertificates: Array<X509Certificate> = listOf(legalIdentity.certificate, clientCa?.certificate?.cert)
                .filterNotNull()
                .toTypedArray()
        return PersistentIdentityService(info.legalIdentitiesAndCerts, trustRoot = trustRoot, caCertificates = *caCertificates)
    }

    protected abstract fun makeTransactionVerifierService(): TransactionVerifierService

    open fun stop() {
        // TODO: We need a good way of handling "nice to have" shutdown events, especially those that deal with the
        // network, including unsubscribing from updates from remote services. Possibly some sort of parameter to stop()
        // to indicate "Please shut down gracefully" vs "Shut down now".
        // Meanwhile, we let the remote service send us updates until the acknowledgment buffer overflows and it
        // unsubscribes us forcibly, rather than blocking the shutdown process.

        // Run shutdown hooks in opposite order to starting
        for (toRun in runOnStop.reversed()) {
            toRun()
        }
        runOnStop.clear()
    }

    protected abstract fun makeMessagingService(legalIdentity: PartyAndCertificate): MessagingService

    protected abstract fun startMessagingService(rpcOps: RPCOps)

    private fun obtainIdentity(serviceInfo: ServiceInfo? = null): PartyAndCertificate {
        // Load the private identity key, creating it if necessary. The identity key is a long term well known key that
        // is distributed to other peers and we use it (or a key signed by it) when we need to do something
        // "permissioned". The identity file is what gets distributed and contains the node's legal name along with
        // the public key. Obviously in a real system this would need to be a certificate chain of some kind to ensure
        // the legal name is actually validated in some way.
        val keyStore = KeyStoreWrapper(configuration.nodeKeystore, configuration.keyStorePassword)

        val (id, name) = if (serviceInfo == null) {
            // Create node identity if service info = null
            Pair("identity", myLegalName)
        } else {
            val name = serviceInfo.name ?: myLegalName.copy(commonName = serviceInfo.type.id)
            Pair(serviceInfo.type.id, name)
        }

        // TODO: Integrate with Key management service?
        val privateKeyAlias = "$id-private-key"

        if (!keyStore.containsAlias(privateKeyAlias)) {
            // TODO: Remove use of [ServiceIdentityGenerator.generateToDisk].
            log.info("$privateKeyAlias not found in key store ${configuration.nodeKeystore}, generating fresh key!")
            keyStore.signAndSaveNewKeyPair(name, privateKeyAlias, generateKeyPair())
        }

        val (x509Cert, keys) = keyStore.certificateAndKeyPair(privateKeyAlias)

        // TODO: Use configuration to indicate composite key should be used instead of public key for the identity.
        val compositeKeyAlias = "$id-composite-key"
        val certificates = if (keyStore.containsAlias(compositeKeyAlias)) {
            // Use composite key instead if it exists
            val certificate = keyStore.getCertificate(compositeKeyAlias)
            // We have to create the certificate chain for the composite key manually, this is because we don't have a keystore
            // provider that understand compositeKey-privateKey combo. The cert chain is created using the composite key certificate +
            // the tail of the private key certificates, as they are both signed by the same certificate chain.
            Lists.asList(certificate, keyStore.getCertificateChain(privateKeyAlias).drop(1).toTypedArray())
        } else {
            keyStore.getCertificateChain(privateKeyAlias).let {
                check(it[0].toX509CertHolder() == x509Cert) { "Certificates from key store do not line up!" }
                it.asList()
            }
        }

        val nodeCert = certificates[0] as? X509Certificate ?: throw ConfigurationException("Node certificate must be an X.509 certificate")
        val subject = CordaX500Name.build(nodeCert.subjectX500Principal)
        if (subject != name)
            throw ConfigurationException("The name '$name' for $id doesn't match what's in the key store: $subject")

        partyKeys += keys
        return PartyAndCertificate(CertificateFactory.getInstance("X509").generateCertPath(certificates))
    }

    protected open fun generateKeyPair() = cryptoGenerateKeyPair()

    private inner class ServiceHubInternalImpl : ServiceHubInternal, SingletonSerializeAsToken() {

        override val rpcFlows = ArrayList<Class<out FlowLogic<*>>>()
        override val stateMachineRecordedTransactionMapping = DBTransactionMappingStorage()
        override val auditService = DummyAuditService()
        override val monitoringService = MonitoringService(MetricRegistry())
        override val validatedTransactions = makeTransactionStorage()
        override val transactionVerifierService by lazy { makeTransactionVerifierService() }
        override val schemaService by lazy { NodeSchemaService() }
<<<<<<< HEAD
        override val networkMapCache by lazy { PersistentNetworkMapCache(this@AbstractNode.database) }
        override val vaultService by lazy { NodeVaultService(this) }
=======
        override val networkMapCache by lazy { PersistentNetworkMapCache(this) }
        override val vaultService by lazy { NodeVaultService(this, database.hibernateConfig) }
>>>>>>> 20548275
        override val contractUpgradeService by lazy { ContractUpgradeServiceImpl() }

        // Place the long term identity key in the KMS. Eventually, this is likely going to be separated again because
        // the KMS is meant for derived temporary keys used in transactions, and we're not supposed to sign things with
        // the identity key. But the infrastructure to make that easy isn't here yet.
        override val keyManagementService by lazy { makeKeyManagementService(identityService) }
        override val schedulerService by lazy { NodeSchedulerService(this, unfinishedSchedules = busyNodeLatch, serverThread = serverThread) }
        override val identityService by lazy {
            val trustStore = KeyStoreWrapper(configuration.trustStoreFile, configuration.trustStorePassword)
            val caKeyStore = KeyStoreWrapper(configuration.nodeKeystore, configuration.keyStorePassword)
            makeIdentityService(
                    trustStore.getX509Certificate(X509Utilities.CORDA_ROOT_CA),
                    caKeyStore.certificateAndKeyPair(X509Utilities.CORDA_CLIENT_CA),
                    legalIdentity)
        }
        override val attachments: AttachmentStorage get() = this@AbstractNode.attachments
        override val networkService: MessagingService get() = network
        override val clock: Clock get() = platformClock
        override val myInfo: NodeInfo get() = info
        override val database: CordaPersistence get() = this@AbstractNode.database
        override val configuration: NodeConfiguration get() = this@AbstractNode.configuration
        override val cordappProvider: CordappProvider = this@AbstractNode.cordappProvider

        override fun <T : SerializeAsToken> cordaService(type: Class<T>): T {
            require(type.isAnnotationPresent(CordaService::class.java)) { "${type.name} is not a Corda service" }
            return cordappServices.getInstance(type) ?: throw IllegalArgumentException("Corda service ${type.name} does not exist")
        }

        override fun <T> startFlow(logic: FlowLogic<T>, flowInitiator: FlowInitiator, ourIdentity: Party?): FlowStateMachineImpl<T> {
            return serverThread.fetchFrom { smm.add(logic, flowInitiator, ourIdentity) }
        }

        override fun getFlowFactory(initiatingFlowClass: Class<out FlowLogic<*>>): InitiatedFlowFactory<*>? {
            return flowFactories[initiatingFlowClass]
        }

        override fun recordTransactions(notifyVault: Boolean, txs: Iterable<SignedTransaction>) {
            database.transaction {
                super.recordTransactions(notifyVault, txs)
            }
        }

        override fun jdbcSession(): Connection = database.createSession()
    }

    fun registerCustomSchemas(schemas: Set<MappedSchema>) {
        database.hibernateConfig.schemaService.registerCustomSchemas(schemas)
    }

}<|MERGE_RESOLUTION|>--- conflicted
+++ resolved
@@ -678,13 +678,8 @@
         override val validatedTransactions = makeTransactionStorage()
         override val transactionVerifierService by lazy { makeTransactionVerifierService() }
         override val schemaService by lazy { NodeSchemaService() }
-<<<<<<< HEAD
         override val networkMapCache by lazy { PersistentNetworkMapCache(this@AbstractNode.database) }
-        override val vaultService by lazy { NodeVaultService(this) }
-=======
-        override val networkMapCache by lazy { PersistentNetworkMapCache(this) }
         override val vaultService by lazy { NodeVaultService(this, database.hibernateConfig) }
->>>>>>> 20548275
         override val contractUpgradeService by lazy { ContractUpgradeServiceImpl() }
 
         // Place the long term identity key in the KMS. Eventually, this is likely going to be separated again because
