package net.corda.node.services.persistence

import com.codahale.metrics.MetricRegistry
import net.corda.core.internal.VisibleForTesting
import com.google.common.hash.HashCode
import com.google.common.hash.Hashing
import com.google.common.hash.HashingInputStream
import com.google.common.io.CountingInputStream
import net.corda.core.CordaRuntimeException
import net.corda.core.internal.AbstractAttachment
import net.corda.core.contracts.Attachment
import net.corda.core.crypto.SecureHash
import net.corda.core.node.services.AttachmentStorage
import net.corda.core.serialization.*
import net.corda.core.utilities.loggerFor
import net.corda.node.utilities.NODE_DATABASE_PREFIX
<<<<<<< HEAD
import net.corda.node.utilities.currentSession
=======
import net.corda.node.utilities.currentDBSession
>>>>>>> c7449a48
import java.io.*
import java.nio.file.Paths
import java.util.jar.JarInputStream
import javax.annotation.concurrent.ThreadSafe
import javax.persistence.*

/**
 * Stores attachments using Hibernate to database.
 */
@ThreadSafe
class NodeAttachmentService(metrics: MetricRegistry) : AttachmentStorage, SingletonSerializeAsToken() {

    @Entity
    @Table(name = "${NODE_DATABASE_PREFIX}attachments",
            indexes = arrayOf(Index(name = "att_id_idx", columnList = "att_id")))
    class DBAttachment(
            @Id
            @Column(name = "att_id", length = 65535)
            var attId: String,

            @Column(name = "content")
            @Lob
            var content: ByteArray
    ) : Serializable

    companion object {
        private val log = loggerFor<NodeAttachmentService>()
    }

    @VisibleForTesting
    var checkAttachmentsOnLoad = true

    private val attachmentCount = metrics.counter("Attachments")

    init {
<<<<<<< HEAD
        val session = currentSession()
=======
        val session = currentDBSession()
>>>>>>> c7449a48
        val criteriaBuilder = session.criteriaBuilder
        val criteriaQuery = criteriaBuilder.createQuery(Long::class.java)
        criteriaQuery.select(criteriaBuilder.count(criteriaQuery.from(NodeAttachmentService.DBAttachment::class.java)))
        val count = session.createQuery(criteriaQuery).singleResult
        attachmentCount.inc(count)
    }

    @CordaSerializable
    class HashMismatchException(val expected: SecureHash, val actual: SecureHash) : CordaRuntimeException("File $expected hashed to $actual: corruption in attachment store?")

    /**
     * Wraps a stream and hashes data as it is read: if the entire stream is consumed, then at the end the hash of
     * the read data is compared to the [expected] hash and [HashMismatchException] is thrown by either [read] or [close]
     * if they didn't match. The goal of this is to detect cases where attachments in the store have been tampered with
     * or corrupted and no longer match their file name. It won't always work: if we read a zip for our own uses and skip
     * around inside it, we haven't read the whole file, so we can't check the hash. But when copying it over the network
     * this will provide an additional safety check against user error.
     */
    @VisibleForTesting
    @CordaSerializable
    class HashCheckingStream(val expected: SecureHash.SHA256,
                             val expectedSize: Int,
                             input: InputStream,
                             private val counter: CountingInputStream = CountingInputStream(input),
                             private val stream: HashingInputStream = HashingInputStream(Hashing.sha256(), counter)) : FilterInputStream(stream) {
        @Throws(IOException::class)
        override fun close() {
            super.close()
            validate()
        }

        // Possibly not used, but implemented anyway to fulfil the [FilterInputStream] contract.
        @Throws(IOException::class)
        override fun read(): Int {
            return super.read().apply {
                if (this == -1) {
                    validate()
                }
            }
        }

        // This is invoked by [InputStreamSerializer], which does NOT close the stream afterwards.
        @Throws(IOException::class)
        override fun read(b: ByteArray?, off: Int, len: Int): Int {
            return super.read(b, off, len).apply {
                if (this == -1) {
                    validate()
                }
            }
        }

        private fun validate() {
            if (counter.count != expectedSize.toLong()) return

            val actual = SecureHash.SHA256(hash.asBytes())
            if (actual != expected)
                throw HashMismatchException(expected, actual)
        }

        private var _hash: HashCode? = null // Backing field for hash property
        private val hash: HashCode
            get() {
                var h = _hash
                return if (h == null) {
                    h = stream.hash()
                    _hash = h
                    h
                } else {
                    h
                }
            }
    }

    private class AttachmentImpl(override val id: SecureHash, dataLoader: () -> ByteArray, private val checkOnLoad: Boolean) : AbstractAttachment(dataLoader), SerializeAsToken {
        override fun open(): InputStream {
            val stream = super.open()
            // This is just an optional safety check. If it slows things down too much it can be disabled.
            return if (checkOnLoad && id is SecureHash.SHA256) HashCheckingStream(id, attachmentData.size, stream) else stream
        }

        private class Token(private val id: SecureHash, private val checkOnLoad: Boolean) : SerializationToken {
            override fun fromToken(context: SerializeAsTokenContext) = AttachmentImpl(id, context.attachmentDataLoader(id), checkOnLoad)
        }

        override fun toToken(context: SerializeAsTokenContext) = Token(id, checkOnLoad)

    }

    override fun openAttachment(id: SecureHash): Attachment? {
<<<<<<< HEAD
        val attachment = currentSession().get(NodeAttachmentService.DBAttachment::class.java, id.toString())
=======
        val attachment = currentDBSession().get(NodeAttachmentService.DBAttachment::class.java, id.toString())
>>>>>>> c7449a48
        attachment?.let {
            return AttachmentImpl(id, { attachment.content }, checkAttachmentsOnLoad)
        }
        return null
    }

    // TODO: PLT-147: The attachment should be randomised to prevent brute force guessing and thus privacy leaks.
    override fun importAttachment(jar: InputStream): SecureHash {
        require(jar !is JarInputStream)

        // Read the file into RAM, hashing it to find the ID as we go. The attachment must fit into memory.
        // TODO: Switch to a two-phase insert so we can handle attachments larger than RAM.
        // To do this we must pipe stream into the database without knowing its hash, which we will learn only once
        // the insert/upload is complete. We can then query to see if it's a duplicate and if so, erase, and if not
        // set the hash field of the new attachment record.
        val hs = HashingInputStream(Hashing.sha256(), jar)
        val bytes = hs.readBytes()
        checkIsAValidJAR(ByteArrayInputStream(bytes))
        val id = SecureHash.SHA256(hs.hash().asBytes())

<<<<<<< HEAD
        val session = currentSession()
=======
        val session = currentDBSession()
>>>>>>> c7449a48
        val criteriaBuilder = session.criteriaBuilder
        val criteriaQuery = criteriaBuilder.createQuery(Long::class.java)
        val attachments = criteriaQuery.from(NodeAttachmentService.DBAttachment::class.java)
        criteriaQuery.select(criteriaBuilder.count(criteriaQuery.from(NodeAttachmentService.DBAttachment::class.java)))
        criteriaQuery.where(criteriaBuilder.equal(attachments.get<String>(DBAttachment::attId.name), id.toString()))
        val count = session.createQuery(criteriaQuery).singleResult
        if (count == 0L) {
            val attachment = NodeAttachmentService.DBAttachment(attId = id.toString(), content = bytes)
            session.save(attachment)

            attachmentCount.inc()
            log.info("Stored new attachment $id")
        }

        return id
    }

    private fun checkIsAValidJAR(stream: InputStream) {
        // Just iterate over the entries with verification enabled: should be good enough to catch mistakes.
        // Note that JarInputStream won't throw any kind of error at all if the file stream is in fact not
        // a ZIP! It'll just pretend it's an empty archive, which is kind of stupid but that's how it works.
        // So we have to check to ensure we found at least one item.
        val jar = JarInputStream(stream, true)
        var count = 0
        while (true) {
            val cursor = jar.nextJarEntry ?: break
            val entryPath = Paths.get(cursor.name)
            // Security check to stop zips trying to escape their rightful place.
            require(!entryPath.isAbsolute) { "Path $entryPath is absolute" }
            require(entryPath.normalize() == entryPath) { "Path $entryPath is not normalised" }
            require(!('\\' in cursor.name || cursor.name == "." || cursor.name == "..")) { "Bad character in $entryPath" }
            count++
        }
        require(count > 0) { "Stream is either empty or not a JAR/ZIP" }
    }
}<|MERGE_RESOLUTION|>--- conflicted
+++ resolved
@@ -14,11 +14,7 @@
 import net.corda.core.serialization.*
 import net.corda.core.utilities.loggerFor
 import net.corda.node.utilities.NODE_DATABASE_PREFIX
-<<<<<<< HEAD
-import net.corda.node.utilities.currentSession
-=======
 import net.corda.node.utilities.currentDBSession
->>>>>>> c7449a48
 import java.io.*
 import java.nio.file.Paths
 import java.util.jar.JarInputStream
@@ -54,11 +50,7 @@
     private val attachmentCount = metrics.counter("Attachments")
 
     init {
-<<<<<<< HEAD
-        val session = currentSession()
-=======
         val session = currentDBSession()
->>>>>>> c7449a48
         val criteriaBuilder = session.criteriaBuilder
         val criteriaQuery = criteriaBuilder.createQuery(Long::class.java)
         criteriaQuery.select(criteriaBuilder.count(criteriaQuery.from(NodeAttachmentService.DBAttachment::class.java)))
@@ -148,11 +140,7 @@
     }
 
     override fun openAttachment(id: SecureHash): Attachment? {
-<<<<<<< HEAD
-        val attachment = currentSession().get(NodeAttachmentService.DBAttachment::class.java, id.toString())
-=======
         val attachment = currentDBSession().get(NodeAttachmentService.DBAttachment::class.java, id.toString())
->>>>>>> c7449a48
         attachment?.let {
             return AttachmentImpl(id, { attachment.content }, checkAttachmentsOnLoad)
         }
@@ -173,11 +161,7 @@
         checkIsAValidJAR(ByteArrayInputStream(bytes))
         val id = SecureHash.SHA256(hs.hash().asBytes())
 
-<<<<<<< HEAD
-        val session = currentSession()
-=======
         val session = currentDBSession()
->>>>>>> c7449a48
         val criteriaBuilder = session.criteriaBuilder
         val criteriaQuery = criteriaBuilder.createQuery(Long::class.java)
         val attachments = criteriaQuery.from(NodeAttachmentService.DBAttachment::class.java)
