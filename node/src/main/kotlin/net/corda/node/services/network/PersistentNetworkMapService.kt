--- conflicted
+++ resolved
@@ -24,13 +24,8 @@
  * This class needs database transactions to be in-flight during method calls and init, otherwise it will throw
  * exceptions.
  */
-<<<<<<< HEAD
-class PersistentNetworkMapService(network: MessagingService, ownPlatformVersion: Int, networkMapCache: NetworkMapCacheInternal, minimumPlatformVersion: Int)
-    : AbstractNetworkMapService(network, ownPlatformVersion, networkMapCache, minimumPlatformVersion) {
-=======
 class PersistentNetworkMapService(network: MessagingService, networkMapCache: NetworkMapCacheInternal, minimumPlatformVersion: Int)
     : AbstractNetworkMapService(network, networkMapCache, minimumPlatformVersion) {
->>>>>>> c4aaa834
 
     // Only the node_party_path column is needed to reconstruct a PartyAndCertificate but we have the others for human readability
     @Entity
