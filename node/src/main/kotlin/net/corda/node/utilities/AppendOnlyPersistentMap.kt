package net.corda.node.utilities

import net.corda.core.utilities.loggerFor
import java.util.*


/**
 * Implements a caching layer on top of an *append-only* table accessed via Hibernate mapping. Note that if the same key is [set] twice the
 * behaviour is unpredictable! There is a best-effort check for double inserts, but this should *not* be relied on, so
 * ONLY USE THIS IF YOUR TABLE IS APPEND-ONLY
 */
class AppendOnlyPersistentMap<K, V, E, out EK>(
        val toPersistentEntityKey: (K) -> EK,
        val fromPersistentEntity: (E) -> Pair<K, V>,
        val toPersistentEntity: (key: K, value: V) -> E,
        val persistentEntityClass: Class<E>,
        cacheBound: Long = 1024
) { //TODO determine cacheBound based on entity class later or with node config allowing tuning, or using some heuristic based on heap size

    private companion object {
        val log = loggerFor<AppendOnlyPersistentMap<*, *, *, *>>()
    }

    private val cache = NonInvalidatingCache<K, Optional<V>>(
            bound = cacheBound,
            concurrencyLevel = 8,
            loadFunction = { key -> Optional.ofNullable(loadValue(key)) }
    )

    /**
     * Returns the value associated with the key, first loading that value from the storage if necessary.
     */
    operator fun get(key: K): V? {
        return cache.get(key).orElse(null)
    }

    val size get() = allPersisted().toList().size

    /**
     * Returns all key/value pairs from the underlying storage.
     */
    fun allPersisted(): Sequence<Pair<K, V>> {
        val session = currentSession()
        val criteriaQuery = session.criteriaBuilder.createQuery(persistentEntityClass)
        val root = criteriaQuery.from(persistentEntityClass)
        criteriaQuery.select(root)
        val query = session.createQuery(criteriaQuery)
        val result = query.resultList
        return result.map { x -> fromPersistentEntity(x) }.asSequence()
    }

    private tailrec fun set(key: K, value: V, logWarning: Boolean, store: (K, V) -> V?): Boolean {
        var insertionAttempt = false
        var isUnique = true
        val existingInCache = cache.get(key) {
            // Thread safe, if multiple threads may wait until the first one has loaded.
            insertionAttempt = true
            // Key wasn't in the cache and might be in the underlying storage.
            // Depending on 'store' method, this may insert without checking key duplication or it may avoid inserting a duplicated key.
            val existingInDb = store(key, value)
            if (existingInDb != null) { // Always reuse an existing value from the storage of a duplicated key.
                Optional.of(existingInDb)
            } else {
                Optional.of(value)
            }
        }
        if (!insertionAttempt) {
            if (existingInCache.isPresent) {
                // Key already exists in cache, do nothing.
                isUnique = false
            } else {
                // This happens when the key was queried before with no value associated. We invalidate the cached null
                // value and recursively call set again. This is to avoid race conditions where another thread queries after
                // the invalidate but before the set.
                cache.invalidate(key)
                return set(key, value, logWarning, store)
            }
        }
        if (logWarning && !isUnique) {
            log.warn("Double insert in ${this.javaClass.name} for entity class $persistentEntityClass key $key, not inserting the second time")
        }
        return isUnique
    }

    /**
     * Associates the specified value with the specified key in this map and persists it.
     * If the map previously contained a mapping for the key, the behaviour is unpredictable and may throw an error from the underlying storage.
     */
    operator fun set(key: K, value: V) =
<<<<<<< HEAD
            set(key, value, logWarning = false) {
                k, v -> currentSession().save(toPersistentEntity(k, v))
=======
            set(key, value, logWarning = false) { k, v ->
                DatabaseTransactionManager.current().session.save(toPersistentEntity(k, v))
>>>>>>> 7340a2e3
                null
            }

    /**
     * Associates the specified value with the specified key in this map and persists it.
     * If the map previously contained a mapping for the key, the old value is not replaced.
     * @return true if added key was unique, otherwise false
     */
    fun addWithDuplicatesAllowed(key: K, value: V, logWarning: Boolean = true): Boolean =
<<<<<<< HEAD
            set(key, value, logWarning) {
                k, v ->
                val session = currentSession()
                val existingEntry = session.find(persistentEntityClass, toPersistentEntityKey(k))
=======
            set(key, value, logWarning) { k, v ->
                val existingEntry = DatabaseTransactionManager.current().session.find(persistentEntityClass, toPersistentEntityKey(k))
>>>>>>> 7340a2e3
                if (existingEntry == null) {
                    session.save(toPersistentEntity(k, v))
                    null
                } else {
                    fromPersistentEntity(existingEntry).second
                }
            }

    fun putAll(entries: Map<K, V>) {
        entries.forEach {
            set(it.key, it.value)
        }
    }

    private fun loadValue(key: K): V? {
        val result = currentSession().find(persistentEntityClass, toPersistentEntityKey(key))
        return result?.let(fromPersistentEntity)?.second
    }

    operator fun contains(key: K) = get(key) != null

    /**
     * Removes all of the mappings from this map and underlying storage. The map will be empty after this call returns.
     * WARNING!! The method is not thread safe.
     */
    fun clear() {
        val session = currentSession()
        val deleteQuery = session.criteriaBuilder.createCriteriaDelete(persistentEntityClass)
        deleteQuery.from(persistentEntityClass)
        session.createQuery(deleteQuery).executeUpdate()
        cache.invalidateAll()
    }
}<|MERGE_RESOLUTION|>--- conflicted
+++ resolved
@@ -87,13 +87,8 @@
      * If the map previously contained a mapping for the key, the behaviour is unpredictable and may throw an error from the underlying storage.
      */
     operator fun set(key: K, value: V) =
-<<<<<<< HEAD
-            set(key, value, logWarning = false) {
-                k, v -> currentSession().save(toPersistentEntity(k, v))
-=======
             set(key, value, logWarning = false) { k, v ->
-                DatabaseTransactionManager.current().session.save(toPersistentEntity(k, v))
->>>>>>> 7340a2e3
+                currentSession().save(toPersistentEntity(k, v))
                 null
             }
 
@@ -103,15 +98,9 @@
      * @return true if added key was unique, otherwise false
      */
     fun addWithDuplicatesAllowed(key: K, value: V, logWarning: Boolean = true): Boolean =
-<<<<<<< HEAD
-            set(key, value, logWarning) {
-                k, v ->
+            set(key, value, logWarning) { k, v ->
                 val session = currentSession()
                 val existingEntry = session.find(persistentEntityClass, toPersistentEntityKey(k))
-=======
-            set(key, value, logWarning) { k, v ->
-                val existingEntry = DatabaseTransactionManager.current().session.find(persistentEntityClass, toPersistentEntityKey(k))
->>>>>>> 7340a2e3
                 if (existingEntry == null) {
                     session.save(toPersistentEntity(k, v))
                     null
