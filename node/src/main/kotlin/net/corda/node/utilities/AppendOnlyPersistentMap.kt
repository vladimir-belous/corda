package net.corda.node.utilities

import net.corda.core.utilities.loggerFor
import java.util.*


/**
 * Implements a caching layer on top of an *append-only* table accessed via Hibernate mapping. Note that if the same key is [set] twice the
 * behaviour is unpredictable! There is a best-effort check for double inserts, but this should *not* be relied on, so
 * ONLY USE THIS IF YOUR TABLE IS APPEND-ONLY
 */
class AppendOnlyPersistentMap<K, V, E, out EK>(
        val toPersistentEntityKey: (K) -> EK,
        val fromPersistentEntity: (E) -> Pair<K, V>,
        val toPersistentEntity: (key: K, value: V) -> E,
        val persistentEntityClass: Class<E>,
        cacheBound: Long = 1024
) { //TODO determine cacheBound based on entity class later or with node config allowing tuning, or using some heuristic based on heap size

    private companion object {
        val log = loggerFor<AppendOnlyPersistentMap<*, *, *, *>>()
    }

    private val cache = NonInvalidatingCache<K, Optional<V>>(
            bound = cacheBound,
            concurrencyLevel = 8,
            loadFunction = { key -> Optional.ofNullable(loadValue(key)) }
    )

    /**
     * Returns the value associated with the key, first loading that value from the storage if necessary.
     */
    operator fun get(key: K): V? {
        return cache.get(key).orElse(null)
    }

    val size get() = allPersisted().toList().size

    /**
     * Returns all key/value pairs from the underlying storage.
     */
    fun allPersisted(): Sequence<Pair<K, V>> {
<<<<<<< HEAD
        val session = currentSession()
=======
        val session = currentDBSession()
>>>>>>> c7449a48
        val criteriaQuery = session.criteriaBuilder.createQuery(persistentEntityClass)
        val root = criteriaQuery.from(persistentEntityClass)
        criteriaQuery.select(root)
        val query = session.createQuery(criteriaQuery)
        val result = query.resultList
        return result.map { x -> fromPersistentEntity(x) }.asSequence()
    }

    private tailrec fun set(key: K, value: V, logWarning: Boolean, store: (K, V) -> V?): Boolean {
        var insertionAttempt = false
        var isUnique = true
        val existingInCache = cache.get(key) {
            // Thread safe, if multiple threads may wait until the first one has loaded.
            insertionAttempt = true
            // Key wasn't in the cache and might be in the underlying storage.
            // Depending on 'store' method, this may insert without checking key duplication or it may avoid inserting a duplicated key.
            val existingInDb = store(key, value)
            if (existingInDb != null) { // Always reuse an existing value from the storage of a duplicated key.
                Optional.of(existingInDb)
            } else {
                Optional.of(value)
            }
        }
        if (!insertionAttempt) {
            if (existingInCache.isPresent) {
                // Key already exists in cache, do nothing.
                isUnique = false
            } else {
                // This happens when the key was queried before with no value associated. We invalidate the cached null
                // value and recursively call set again. This is to avoid race conditions where another thread queries after
                // the invalidate but before the set.
                cache.invalidate(key)
                return set(key, value, logWarning, store)
            }
        }
        if (logWarning && !isUnique) {
            log.warn("Double insert in ${this.javaClass.name} for entity class $persistentEntityClass key $key, not inserting the second time")
        }
        return isUnique
    }

    /**
     * Associates the specified value with the specified key in this map and persists it.
     * If the map previously contained a mapping for the key, the behaviour is unpredictable and may throw an error from the underlying storage.
     */
    operator fun set(key: K, value: V) =
            set(key, value, logWarning = false) { k, v ->
<<<<<<< HEAD
                currentSession().save(toPersistentEntity(k, v))
=======
                currentDBSession().save(toPersistentEntity(k, v))
>>>>>>> c7449a48
                null
            }

    /**
     * Associates the specified value with the specified key in this map and persists it.
     * If the map previously contained a mapping for the key, the old value is not replaced.
     * @return true if added key was unique, otherwise false
     */
    fun addWithDuplicatesAllowed(key: K, value: V, logWarning: Boolean = true): Boolean =
            set(key, value, logWarning) { k, v ->
<<<<<<< HEAD
                val session = currentSession()
=======
                val session = currentDBSession()
>>>>>>> c7449a48
                val existingEntry = session.find(persistentEntityClass, toPersistentEntityKey(k))
                if (existingEntry == null) {
                    session.save(toPersistentEntity(k, v))
                    null
                } else {
                    fromPersistentEntity(existingEntry).second
                }
            }

    fun putAll(entries: Map<K, V>) {
        entries.forEach {
            set(it.key, it.value)
        }
    }

    private fun loadValue(key: K): V? {
<<<<<<< HEAD
        val result = currentSession().find(persistentEntityClass, toPersistentEntityKey(key))
=======
        val result = currentDBSession().find(persistentEntityClass, toPersistentEntityKey(key))
>>>>>>> c7449a48
        return result?.let(fromPersistentEntity)?.second
    }

    operator fun contains(key: K) = get(key) != null

    /**
     * Removes all of the mappings from this map and underlying storage. The map will be empty after this call returns.
     * WARNING!! The method is not thread safe.
     */
    fun clear() {
<<<<<<< HEAD
        val session = currentSession()
=======
        val session = currentDBSession()
>>>>>>> c7449a48
        val deleteQuery = session.criteriaBuilder.createCriteriaDelete(persistentEntityClass)
        deleteQuery.from(persistentEntityClass)
        session.createQuery(deleteQuery).executeUpdate()
        cache.invalidateAll()
    }
}<|MERGE_RESOLUTION|>--- conflicted
+++ resolved
@@ -40,11 +40,7 @@
      * Returns all key/value pairs from the underlying storage.
      */
     fun allPersisted(): Sequence<Pair<K, V>> {
-<<<<<<< HEAD
-        val session = currentSession()
-=======
         val session = currentDBSession()
->>>>>>> c7449a48
         val criteriaQuery = session.criteriaBuilder.createQuery(persistentEntityClass)
         val root = criteriaQuery.from(persistentEntityClass)
         criteriaQuery.select(root)
@@ -92,11 +88,7 @@
      */
     operator fun set(key: K, value: V) =
             set(key, value, logWarning = false) { k, v ->
-<<<<<<< HEAD
-                currentSession().save(toPersistentEntity(k, v))
-=======
                 currentDBSession().save(toPersistentEntity(k, v))
->>>>>>> c7449a48
                 null
             }
 
@@ -107,11 +99,7 @@
      */
     fun addWithDuplicatesAllowed(key: K, value: V, logWarning: Boolean = true): Boolean =
             set(key, value, logWarning) { k, v ->
-<<<<<<< HEAD
-                val session = currentSession()
-=======
                 val session = currentDBSession()
->>>>>>> c7449a48
                 val existingEntry = session.find(persistentEntityClass, toPersistentEntityKey(k))
                 if (existingEntry == null) {
                     session.save(toPersistentEntity(k, v))
@@ -128,11 +116,7 @@
     }
 
     private fun loadValue(key: K): V? {
-<<<<<<< HEAD
-        val result = currentSession().find(persistentEntityClass, toPersistentEntityKey(key))
-=======
         val result = currentDBSession().find(persistentEntityClass, toPersistentEntityKey(key))
->>>>>>> c7449a48
         return result?.let(fromPersistentEntity)?.second
     }
 
@@ -143,11 +127,7 @@
      * WARNING!! The method is not thread safe.
      */
     fun clear() {
-<<<<<<< HEAD
-        val session = currentSession()
-=======
         val session = currentDBSession()
->>>>>>> c7449a48
         val deleteQuery = session.criteriaBuilder.createCriteriaDelete(persistentEntityClass)
         deleteQuery.from(persistentEntityClass)
         session.createQuery(deleteQuery).executeUpdate()
