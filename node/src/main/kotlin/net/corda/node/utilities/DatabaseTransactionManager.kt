--- conflicted
+++ resolved
@@ -62,11 +62,7 @@
     }
 }
 
-<<<<<<< HEAD
-fun currentSession() = DatabaseTransactionManager.current().session
-=======
 fun currentDBSession() = DatabaseTransactionManager.current().session
->>>>>>> c7449a48
 class DatabaseTransactionManager(initDataSource: CordaPersistence) {
     companion object {
         private val threadLocalDb = ThreadLocal<CordaPersistence>()
