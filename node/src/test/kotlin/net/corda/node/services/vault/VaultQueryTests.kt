--- conflicted
+++ resolved
@@ -1490,30 +1490,16 @@
     fun `unconsumed fungible assets for selected issuer parties`() {
         // GBP issuer
         val gbpCashIssuerKey = entropyToKeyPair(BigInteger.valueOf(1001))
-<<<<<<< HEAD
         val gbpCashIssuer = Party(CordaX500Name("British Pounds Cash Issuer", "London", "GB"), gbpCashIssuerKey.public).ref(1)
-        val gbpCashIssuerServices = MockServices(gbpCashIssuerKey)
+        val gbpCashIssuerServices = MockServices(cordappPackages, gbpCashIssuerKey)
         // USD issuer
         val usdCashIssuerKey = entropyToKeyPair(BigInteger.valueOf(1002))
         val usdCashIssuer = Party(CordaX500Name("US Dollars Cash Issuer", "New York", "US"), usdCashIssuerKey.public).ref(1)
-        val usdCashIssuerServices = MockServices(usdCashIssuerKey)
+        val usdCashIssuerServices = MockServices(cordappPackages, usdCashIssuerKey)
         // CHF issuer
         val chfCashIssuerKey = entropyToKeyPair(BigInteger.valueOf(1003))
         val chfCashIssuer = Party(CordaX500Name("Swiss Francs Cash Issuer", "Zurich", "CH"), chfCashIssuerKey.public).ref(1)
-        val chfCashIssuerServices = MockServices(chfCashIssuerKey)
-
-=======
-        val gbpCashIssuer = Party(CordaX500Name(organisation = "British Pounds Cash Issuer", locality = "London", country = "GB"), gbpCashIssuerKey.public).ref(1)
-        val gbpCashIssuerServices = MockServices(cordappPackages, gbpCashIssuerKey)
-        // USD issuer
-        val usdCashIssuerKey = entropyToKeyPair(BigInteger.valueOf(1002))
-        val usdCashIssuer = Party(CordaX500Name(organisation = "US Dollars Cash Issuer", locality = "New York", country = "US"), usdCashIssuerKey.public).ref(1)
-        val usdCashIssuerServices = MockServices(cordappPackages, usdCashIssuerKey)
-        // CHF issuer
-        val chfCashIssuerKey = entropyToKeyPair(BigInteger.valueOf(1003))
-        val chfCashIssuer = Party(CordaX500Name(organisation = "Swiss Francs Cash Issuer", locality = "Zurich", country = "CH"), chfCashIssuerKey.public).ref(1)
         val chfCashIssuerServices = MockServices(cordappPackages, chfCashIssuerKey)
->>>>>>> 4ee250a1
         database.transaction {
             services.fillWithSomeTestCash(100.POUNDS, gbpCashIssuerServices, DUMMY_NOTARY, 1, 1, Random(0L), issuedBy = (gbpCashIssuer))
             services.fillWithSomeTestCash(100.DOLLARS, usdCashIssuerServices, DUMMY_NOTARY, 1, 1, Random(0L), issuedBy = (usdCashIssuer))
