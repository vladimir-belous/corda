package net.corda.node.services.statemachine

import co.paralleluniverse.fibers.Fiber
import co.paralleluniverse.fibers.Suspendable
import co.paralleluniverse.strands.concurrent.Semaphore
import net.corda.core.concurrent.CordaFuture
import net.corda.core.contracts.ContractState
import net.corda.core.contracts.StateAndRef
import net.corda.core.crypto.random63BitValue
import net.corda.core.flows.*
import net.corda.core.identity.Party
import net.corda.core.internal.concurrent.flatMap
import net.corda.core.internal.concurrent.map
import net.corda.core.messaging.MessageRecipients
import net.corda.core.node.services.PartyInfo
import net.corda.core.node.services.queryBy
import net.corda.core.serialization.deserialize
import net.corda.core.serialization.serialize
import net.corda.core.toFuture
import net.corda.core.transactions.SignedTransaction
import net.corda.core.transactions.TransactionBuilder
import net.corda.core.utilities.ProgressTracker
import net.corda.core.utilities.ProgressTracker.Change
import net.corda.core.utilities.getOrThrow
import net.corda.core.utilities.unwrap
import net.corda.node.internal.InitiatedFlowFactory
import net.corda.node.internal.StartedNode
import net.corda.node.services.persistence.checkpoints
import net.corda.testing.*
import net.corda.testing.contracts.DummyContract
import net.corda.testing.contracts.DummyState
import net.corda.testing.node.InMemoryMessagingNetwork.MessageTransfer
import net.corda.testing.node.InMemoryMessagingNetwork.ServicePeerAllocationStrategy.RoundRobin
import net.corda.testing.node.MockNetwork
import net.corda.testing.node.MockNetwork.MockNode
import net.corda.testing.node.pumpReceive
import org.assertj.core.api.Assertions.assertThat
import org.assertj.core.api.Assertions.assertThatThrownBy
import org.assertj.core.api.AssertionsForClassTypes.assertThatExceptionOfType
import org.junit.After
import org.junit.Before
import org.junit.Test
import rx.Notification
import rx.Observable
import java.time.Instant
import java.util.*
import kotlin.reflect.KClass
import kotlin.test.assertEquals
import kotlin.test.assertFailsWith
import kotlin.test.assertTrue

class FlowFrameworkTests {
    companion object {
        init {
            LogHelper.setLevel("+net.corda.flow")
        }
    }

    private lateinit var mockNet: MockNetwork
    private val receivedSessionMessages = ArrayList<SessionTransfer>()
    private lateinit var node1: StartedNode<MockNode>
    private lateinit var node2: StartedNode<MockNode>
    private lateinit var notary: StartedNode<MockNode>
    private lateinit var notaryIdentity: Party

    @Before
    fun start() {
        setCordappPackages("net.corda.finance.contracts", "net.corda.testing.contracts")
        mockNet = MockNetwork(servicePeerAllocationStrategy = RoundRobin())
        node1 = mockNet.createNode()
        node2 = mockNet.createNode()

        mockNet.runNetwork()
        node1.internals.ensureRegistered()

        // We intentionally create our own notary and ignore the one provided by the network
<<<<<<< HEAD
        val notaryKeyPair = generateKeyPair()
        val notaryService = ServiceInfo(ValidatingNotaryService.type, CordaX500Name(ValidatingNotaryService.type.id, "Notary service 2000", "London", "GB"))
        val notaryIdentityOverride = Pair(notaryService, notaryKeyPair)
=======
>>>>>>> a425f82c
        // Note that these notaries don't operate correctly as they don't share their state. They are only used for testing
        // service addressing.
        notary = mockNet.createNotaryNode()

        receivedSessionMessagesObservable().forEach { receivedSessionMessages += it }
        mockNet.runNetwork()
        notaryIdentity = notary.services.myInfo.legalIdentities[1]
    }

    @After
    fun cleanUp() {
        mockNet.stopNodes()
        receivedSessionMessages.clear()
        unsetCordappPackages()
    }

    @Test
    fun `newly added flow is preserved on restart`() {
        node1.services.startFlow(NoOpFlow(nonTerminating = true))
        node1.internals.acceptableLiveFiberCountOnStop = 1
        val restoredFlow = node1.restartAndGetRestoredFlow<NoOpFlow>()
        assertThat(restoredFlow.flowStarted).isTrue()
    }

    @Test
    fun `flow can lazily use the serviceHub in its constructor`() {
        val flow = LazyServiceHubAccessFlow()
        node1.services.startFlow(flow)
        assertThat(flow.lazyTime).isNotNull()
    }

    @Test
    fun `exception while fiber suspended`() {
        node2.registerFlowFactory(ReceiveFlow::class) { InitiatedSendFlow("Hello", it) }
        val flow = ReceiveFlow(node2.info.chooseIdentity())
        val fiber = node1.services.startFlow(flow) as FlowStateMachineImpl
        // Before the flow runs change the suspend action to throw an exception
        val exceptionDuringSuspend = Exception("Thrown during suspend")
        fiber.actionOnSuspend = {
            throw exceptionDuringSuspend
        }
        mockNet.runNetwork()
        assertThatThrownBy {
            fiber.resultFuture.getOrThrow()
        }.isSameAs(exceptionDuringSuspend)
        assertThat(node1.smm.allStateMachines).isEmpty()
        // Make sure the fiber does actually terminate
        assertThat(fiber.isTerminated).isTrue()
    }

    @Test
    fun `flow restarted just after receiving payload`() {
        node2.registerFlowFactory(SendFlow::class) { InitiatedReceiveFlow(it).nonTerminating() }
        node1.services.startFlow(SendFlow("Hello", node2.info.chooseIdentity()))

        // We push through just enough messages to get only the payload sent
        node2.pumpReceive()
        node2.internals.disableDBCloseOnStop()
        node2.internals.acceptableLiveFiberCountOnStop = 1
        node2.dispose()
        mockNet.runNetwork()
        val restoredFlow = node2.restartAndGetRestoredFlow<InitiatedReceiveFlow>(node1)
        assertThat(restoredFlow.receivedPayloads[0]).isEqualTo("Hello")
    }

    @Test
    fun `flow added before network map does run after init`() {
        val node3 = mockNet.createNode() //create vanilla node
        val flow = NoOpFlow()
        node3.services.startFlow(flow)
        assertEquals(false, flow.flowStarted) // Not started yet as no network activity has been allowed yet
        mockNet.runNetwork() // Allow network map messages to flow
        assertEquals(true, flow.flowStarted) // Now we should have run the flow
    }

    @Test
    fun `flow added before network map will be init checkpointed`() {
        var node3 = mockNet.createNode() //create vanilla node
        val flow = NoOpFlow()
        node3.services.startFlow(flow)
        assertEquals(false, flow.flowStarted) // Not started yet as no network activity has been allowed yet
        node3.internals.disableDBCloseOnStop()
        node3.services.networkMapCache.clearNetworkMapCache() // zap persisted NetworkMapCache to force use of network.
        node3.dispose()

        node3 = mockNet.createNode(node3.internals.id)
        val restoredFlow = node3.getSingleFlow<NoOpFlow>().first
        assertEquals(false, restoredFlow.flowStarted) // Not started yet as no network activity has been allowed yet
        mockNet.runNetwork() // Allow network map messages to flow
        node3.smm.executor.flush()
        assertEquals(true, restoredFlow.flowStarted) // Now we should have run the flow and hopefully cleared the init checkpoint
        node3.internals.disableDBCloseOnStop()
        node3.services.networkMapCache.clearNetworkMapCache() // zap persisted NetworkMapCache to force use of network.
        node3.dispose()

        // Now it is completed the flow should leave no Checkpoint.
        node3 = mockNet.createNode(node3.internals.id)
        mockNet.runNetwork() // Allow network map messages to flow
        node3.smm.executor.flush()
        assertTrue(node3.smm.findStateMachines(NoOpFlow::class.java).isEmpty())
    }

    @Test
    fun `flow loaded from checkpoint will respond to messages from before start`() {
        node1.registerFlowFactory(ReceiveFlow::class) { InitiatedSendFlow("Hello", it) }
        node2.services.startFlow(ReceiveFlow(node1.info.chooseIdentity()).nonTerminating()) // Prepare checkpointed receive flow
        // Make sure the add() has finished initial processing.
        node2.smm.executor.flush()
        node2.internals.disableDBCloseOnStop()
        node2.dispose() // kill receiver
        val restoredFlow = node2.restartAndGetRestoredFlow<ReceiveFlow>(node1)
        assertThat(restoredFlow.receivedPayloads[0]).isEqualTo("Hello")
    }

    @Test
    fun `flow with send will resend on interrupted restart`() {
        val payload = random63BitValue()
        val payload2 = random63BitValue()

        var sentCount = 0
        mockNet.messagingNetwork.sentMessages.toSessionTransfers().filter { it.isPayloadTransfer }.forEach { sentCount++ }

        val node3 = mockNet.createNode()
        val secondFlow = node3.registerFlowFactory(PingPongFlow::class) { PingPongFlow(it, payload2) }
        mockNet.runNetwork()

        // Kick off first send and receive
        node2.services.startFlow(PingPongFlow(node3.info.chooseIdentity(), payload))
        node2.database.transaction {
            assertEquals(1, node2.checkpointStorage.checkpoints().size)
        }
        // Make sure the add() has finished initial processing.
        node2.smm.executor.flush()
        node2.internals.disableDBCloseOnStop()
        // Restart node and thus reload the checkpoint and resend the message with same UUID
        node2.dispose()
        node2.database.transaction {
            assertEquals(1, node2.checkpointStorage.checkpoints().size) // confirm checkpoint
            node2.services.networkMapCache.clearNetworkMapCache()
        }
        val node2b = mockNet.createNode(node2.internals.id, advertisedServices = *node2.internals.advertisedServices.toTypedArray())
        node2.internals.manuallyCloseDB()
        val (firstAgain, fut1) = node2b.getSingleFlow<PingPongFlow>()
        // Run the network which will also fire up the second flow. First message should get deduped. So message data stays in sync.
        mockNet.runNetwork()
        node2b.smm.executor.flush()
        fut1.getOrThrow()

        val receivedCount = receivedSessionMessages.count { it.isPayloadTransfer }
        // Check flows completed cleanly and didn't get out of phase
        assertEquals(4, receivedCount, "Flow should have exchanged 4 unique messages")// Two messages each way
        // can't give a precise value as every addMessageHandler re-runs the undelivered messages
        assertTrue(sentCount > receivedCount, "Node restart should have retransmitted messages")
        node2b.database.transaction {
            assertEquals(0, node2b.checkpointStorage.checkpoints().size, "Checkpoints left after restored flow should have ended")
        }
        node3.database.transaction {
            assertEquals(0, node3.checkpointStorage.checkpoints().size, "Checkpoints left after restored flow should have ended")
        }
        assertEquals(payload2, firstAgain.receivedPayload, "Received payload does not match the first value on Node 3")
        assertEquals(payload2 + 1, firstAgain.receivedPayload2, "Received payload does not match the expected second value on Node 3")
        assertEquals(payload, secondFlow.getOrThrow().receivedPayload, "Received payload does not match the (restarted) first value on Node 2")
        assertEquals(payload + 1, secondFlow.getOrThrow().receivedPayload2, "Received payload does not match the expected second value on Node 2")
    }

    @Test
    fun `sending to multiple parties`() {
        val node3 = mockNet.createNode()
        mockNet.runNetwork()
        node2.registerFlowFactory(SendFlow::class) { InitiatedReceiveFlow(it).nonTerminating() }
        node3.registerFlowFactory(SendFlow::class) { InitiatedReceiveFlow(it).nonTerminating() }
        val payload = "Hello World"
        node1.services.startFlow(SendFlow(payload, node2.info.chooseIdentity(), node3.info.chooseIdentity()))
        mockNet.runNetwork()
        val node2Flow = node2.getSingleFlow<InitiatedReceiveFlow>().first
        val node3Flow = node3.getSingleFlow<InitiatedReceiveFlow>().first
        assertThat(node2Flow.receivedPayloads[0]).isEqualTo(payload)
        assertThat(node3Flow.receivedPayloads[0]).isEqualTo(payload)

        assertSessionTransfers(node2,
                node1 sent sessionInit(SendFlow::class, payload = payload) to node2,
                node2 sent sessionConfirm() to node1,
                node1 sent normalEnd to node2
                //There's no session end from the other flows as they're manually suspended
        )

        assertSessionTransfers(node3,
                node1 sent sessionInit(SendFlow::class, payload = payload) to node3,
                node3 sent sessionConfirm() to node1,
                node1 sent normalEnd to node3
                //There's no session end from the other flows as they're manually suspended
        )

        node2.internals.acceptableLiveFiberCountOnStop = 1
        node3.internals.acceptableLiveFiberCountOnStop = 1
    }

    @Test
    fun `receiving from multiple parties`() {
        val node3 = mockNet.createNode()
        mockNet.runNetwork()
        val node2Payload = "Test 1"
        val node3Payload = "Test 2"
        node2.registerFlowFactory(ReceiveFlow::class) { InitiatedSendFlow(node2Payload, it) }
        node3.registerFlowFactory(ReceiveFlow::class) { InitiatedSendFlow(node3Payload, it) }
        val multiReceiveFlow = ReceiveFlow(node2.info.chooseIdentity(), node3.info.chooseIdentity()).nonTerminating()
        node1.services.startFlow(multiReceiveFlow)
        node1.internals.acceptableLiveFiberCountOnStop = 1
        mockNet.runNetwork()
        assertThat(multiReceiveFlow.receivedPayloads[0]).isEqualTo(node2Payload)
        assertThat(multiReceiveFlow.receivedPayloads[1]).isEqualTo(node3Payload)

        assertSessionTransfers(node2,
                node1 sent sessionInit(ReceiveFlow::class) to node2,
                node2 sent sessionConfirm() to node1,
                node2 sent sessionData(node2Payload) to node1,
                node2 sent normalEnd to node1
        )

        assertSessionTransfers(node3,
                node1 sent sessionInit(ReceiveFlow::class) to node3,
                node3 sent sessionConfirm() to node1,
                node3 sent sessionData(node3Payload) to node1,
                node3 sent normalEnd to node1
        )
    }

    @Test
    fun `both sides do a send as their first IO request`() {
        node2.registerFlowFactory(PingPongFlow::class) { PingPongFlow(it, 20L) }
        node1.services.startFlow(PingPongFlow(node2.info.chooseIdentity(), 10L))
        mockNet.runNetwork()

        assertSessionTransfers(
                node1 sent sessionInit(PingPongFlow::class, payload = 10L) to node2,
                node2 sent sessionConfirm() to node1,
                node2 sent sessionData(20L) to node1,
                node1 sent sessionData(11L) to node2,
                node2 sent sessionData(21L) to node1,
                node1 sent normalEnd to node2,
                node2 sent normalEnd to node1
        )
    }

    @Test
    fun `other side ends before doing expected send`() {
        node2.registerFlowFactory(ReceiveFlow::class) { NoOpFlow() }
        val resultFuture = node1.services.startFlow(ReceiveFlow(node2.info.chooseIdentity())).resultFuture
        mockNet.runNetwork()
        assertThatExceptionOfType(UnexpectedFlowEndException::class.java).isThrownBy {
            resultFuture.getOrThrow()
        }.withMessageContaining(String::class.java.name)  // Make sure the exception message mentions the type the flow was expecting to receive
    }

    @Test
    fun `receiving unexpected session end before entering sendAndReceive`() {
        node2.registerFlowFactory(WaitForOtherSideEndBeforeSendAndReceive::class) { NoOpFlow() }
        val sessionEndReceived = Semaphore(0)
        receivedSessionMessagesObservable().filter { it.message is SessionEnd }.subscribe { sessionEndReceived.release() }
        val resultFuture = node1.services.startFlow(
                WaitForOtherSideEndBeforeSendAndReceive(node2.info.chooseIdentity(), sessionEndReceived)).resultFuture
        mockNet.runNetwork()
        assertThatExceptionOfType(UnexpectedFlowEndException::class.java).isThrownBy {
            resultFuture.getOrThrow()
        }
    }

    @InitiatingFlow
    private class WaitForOtherSideEndBeforeSendAndReceive(val otherParty: Party,
                                                          @Transient val receivedOtherFlowEnd: Semaphore) : FlowLogic<Unit>() {
        @Suspendable
        override fun call() {
            // Kick off the flow on the other side ...
            val session = initiateFlow(otherParty)
            session.send(1)
            // ... then pause this one until it's received the session-end message from the other side
            receivedOtherFlowEnd.acquire()
            session.sendAndReceive<Int>(2)
        }
    }

    @Test
    fun `non-FlowException thrown on other side`() {
        val erroringFlowFuture = node2.registerFlowFactory(ReceiveFlow::class) {
            ExceptionFlow { Exception("evil bug!") }
        }
        val erroringFlowSteps = erroringFlowFuture.flatMap { it.progressSteps }

        val receiveFlow = ReceiveFlow(node2.info.chooseIdentity())
        val receiveFlowSteps = receiveFlow.progressSteps
        val receiveFlowResult = node1.services.startFlow(receiveFlow).resultFuture

        mockNet.runNetwork()

        assertThat(erroringFlowSteps.get()).containsExactly(
                Notification.createOnNext(ExceptionFlow.START_STEP),
                Notification.createOnError(erroringFlowFuture.get().exceptionThrown)
        )

        val receiveFlowException = assertFailsWith(UnexpectedFlowEndException::class) {
            receiveFlowResult.getOrThrow()
        }
        assertThat(receiveFlowException.message).doesNotContain("evil bug!")
        assertThat(receiveFlowSteps.get()).containsExactly(
                Notification.createOnNext(ReceiveFlow.START_STEP),
                Notification.createOnError(receiveFlowException)
        )

        assertSessionTransfers(
                node1 sent sessionInit(ReceiveFlow::class) to node2,
                node2 sent sessionConfirm() to node1,
                node2 sent erroredEnd() to node1
        )
    }

    @Test
    fun `FlowException thrown on other side`() {
        val erroringFlow = node2.registerFlowFactory(ReceiveFlow::class) {
            ExceptionFlow { MyFlowException("Nothing useful") }
        }
        val erroringFlowSteps = erroringFlow.flatMap { it.progressSteps }

        val receivingFiber = node1.services.startFlow(ReceiveFlow(node2.info.chooseIdentity())) as FlowStateMachineImpl

        mockNet.runNetwork()

        assertThatExceptionOfType(MyFlowException::class.java)
                .isThrownBy { receivingFiber.resultFuture.getOrThrow() }
                .withMessage("Nothing useful")
                .withStackTraceContaining(ReceiveFlow::class.java.name)  // Make sure the stack trace is that of the receiving flow
        node2.database.transaction {
            assertThat(node2.checkpointStorage.checkpoints()).isEmpty()
        }

        assertThat(receivingFiber.isTerminated).isTrue()
        assertThat((erroringFlow.get().stateMachine as FlowStateMachineImpl).isTerminated).isTrue()
        assertThat(erroringFlowSteps.get()).containsExactly(
                Notification.createOnNext(ExceptionFlow.START_STEP),
                Notification.createOnError(erroringFlow.get().exceptionThrown)
        )

        assertSessionTransfers(
                node1 sent sessionInit(ReceiveFlow::class) to node2,
                node2 sent sessionConfirm() to node1,
                node2 sent erroredEnd(erroringFlow.get().exceptionThrown) to node1
        )
        // Make sure the original stack trace isn't sent down the wire
        assertThat((receivedSessionMessages.last().message as ErrorSessionEnd).errorResponse!!.stackTrace).isEmpty()
    }

    @Test
    fun `FlowException propagated in invocation chain`() {
        val node3 = mockNet.createNode()
        mockNet.runNetwork()

        node3.registerFlowFactory(ReceiveFlow::class) { ExceptionFlow { MyFlowException("Chain") } }
        node2.registerFlowFactory(ReceiveFlow::class) { ReceiveFlow(node3.info.chooseIdentity()) }
        val receivingFiber = node1.services.startFlow(ReceiveFlow(node2.info.chooseIdentity()))
        mockNet.runNetwork()
        assertThatExceptionOfType(MyFlowException::class.java)
                .isThrownBy { receivingFiber.resultFuture.getOrThrow() }
                .withMessage("Chain")
    }

    @Test
    fun `FlowException thrown and there is a 3rd unrelated party flow`() {
        val node3 = mockNet.createNode()
        mockNet.runNetwork()

        // Node 2 will send its payload and then block waiting for the receive from node 1. Meanwhile node 1 will move
        // onto node 3 which will throw the exception
        val node2Fiber = node2
                .registerFlowFactory(ReceiveFlow::class) { SendAndReceiveFlow(it, "Hello") }
                .map { it.stateMachine }
        node3.registerFlowFactory(ReceiveFlow::class) { ExceptionFlow { MyFlowException("Nothing useful") } }

        val node1Fiber = node1.services.startFlow(ReceiveFlow(node2.info.chooseIdentity(), node3.info.chooseIdentity())) as FlowStateMachineImpl
        mockNet.runNetwork()

        // Node 1 will terminate with the error it received from node 3 but it won't propagate that to node 2 (as it's
        // not relevant to it) but it will end its session with it
        assertThatExceptionOfType(MyFlowException::class.java).isThrownBy {
            node1Fiber.resultFuture.getOrThrow()
        }
        val node2ResultFuture = node2Fiber.getOrThrow().resultFuture
        assertThatExceptionOfType(UnexpectedFlowEndException::class.java).isThrownBy {
            node2ResultFuture.getOrThrow()
        }

        assertSessionTransfers(node2,
                node1 sent sessionInit(ReceiveFlow::class) to node2,
                node2 sent sessionConfirm() to node1,
                node2 sent sessionData("Hello") to node1,
                node1 sent erroredEnd() to node2
        )
    }

    private class ConditionalExceptionFlow(val otherPartySession: FlowSession, val sendPayload: Any) : FlowLogic<Unit>() {
        @Suspendable
        override fun call() {
            val throwException = otherPartySession.receive<Boolean>().unwrap { it }
            if (throwException) {
                throw MyFlowException("Throwing exception as requested")
            }
            otherPartySession.send(sendPayload)
        }
    }

    @Test
    fun `retry subFlow due to receiving FlowException`() {
        @InitiatingFlow
        class AskForExceptionFlow(val otherParty: Party, val throwException: Boolean) : FlowLogic<String>() {
            @Suspendable
            override fun call(): String = initiateFlow(otherParty).sendAndReceive<String>(throwException).unwrap { it }
        }

        class RetryOnExceptionFlow(val otherParty: Party) : FlowLogic<String>() {
            @Suspendable
            override fun call(): String {
                return try {
                    subFlow(AskForExceptionFlow(otherParty, throwException = true))
                } catch (e: MyFlowException) {
                    subFlow(AskForExceptionFlow(otherParty, throwException = false))
                }
            }
        }

        node2.registerFlowFactory(AskForExceptionFlow::class) { ConditionalExceptionFlow(it, "Hello") }
        val resultFuture = node1.services.startFlow(RetryOnExceptionFlow(node2.info.chooseIdentity())).resultFuture
        mockNet.runNetwork()
        assertThat(resultFuture.getOrThrow()).isEqualTo("Hello")
    }

    @Test
    fun `serialisation issue in counterparty`() {
        node2.registerFlowFactory(ReceiveFlow::class) { InitiatedSendFlow(NonSerialisableData(1), it) }
        val result = node1.services.startFlow(ReceiveFlow(node2.info.chooseIdentity())).resultFuture
        mockNet.runNetwork()
        assertThatExceptionOfType(UnexpectedFlowEndException::class.java).isThrownBy {
            result.getOrThrow()
        }
    }

    @Test
    fun `FlowException has non-serialisable object`() {
        node2.registerFlowFactory(ReceiveFlow::class) {
            ExceptionFlow { NonSerialisableFlowException(NonSerialisableData(1)) }
        }
        val result = node1.services.startFlow(ReceiveFlow(node2.info.chooseIdentity())).resultFuture
        mockNet.runNetwork()
        assertThatExceptionOfType(FlowException::class.java).isThrownBy {
            result.getOrThrow()
        }
    }

    @Test
    fun `wait for transaction`() {
        val ptx = TransactionBuilder(notary = notaryIdentity)
                .addOutputState(DummyState(), DummyContract.PROGRAM_ID)
                .addCommand(dummyCommand(node1.info.chooseIdentity().owningKey))
        val stx = node1.services.signInitialTransaction(ptx)

        val committerFiber = node1.registerFlowFactory(WaitingFlows.Waiter::class) {
            WaitingFlows.Committer(it)
        }.map { it.stateMachine }
        val waiterStx = node2.services.startFlow(WaitingFlows.Waiter(stx, node1.info.chooseIdentity())).resultFuture
        mockNet.runNetwork()
        assertThat(waiterStx.getOrThrow()).isEqualTo(committerFiber.getOrThrow().resultFuture.getOrThrow())
    }

    @Test
    fun `committer throws exception before calling the finality flow`() {
        val ptx = TransactionBuilder(notary = notaryIdentity)
                .addOutputState(DummyState(), DummyContract.PROGRAM_ID)
                .addCommand(dummyCommand())
        val stx = node1.services.signInitialTransaction(ptx)

        node1.registerFlowFactory(WaitingFlows.Waiter::class) {
            WaitingFlows.Committer(it) { throw Exception("Error") }
        }
        val waiter = node2.services.startFlow(WaitingFlows.Waiter(stx, node1.info.chooseIdentity())).resultFuture
        mockNet.runNetwork()
        assertThatExceptionOfType(UnexpectedFlowEndException::class.java).isThrownBy {
            waiter.getOrThrow()
        }
    }

    @Test
    fun `verify vault query service is tokenizable by force checkpointing within a flow`() {
        val ptx = TransactionBuilder(notary = notaryIdentity)
                .addOutputState(DummyState(), DummyContract.PROGRAM_ID)
                .addCommand(dummyCommand(node1.info.chooseIdentity().owningKey))
        val stx = node1.services.signInitialTransaction(ptx)

        node1.registerFlowFactory(VaultQueryFlow::class) {
            WaitingFlows.Committer(it)
        }
        val result = node2.services.startFlow(VaultQueryFlow(stx, node1.info.chooseIdentity())).resultFuture

        mockNet.runNetwork()
        assertThat(result.getOrThrow()).isEmpty()
    }

    @Test
    fun `customised client flow`() {
        val receiveFlowFuture = node2.registerFlowFactory(SendFlow::class) { InitiatedReceiveFlow(it) }
        node1.services.startFlow(CustomSendFlow("Hello", node2.info.chooseIdentity())).resultFuture
        mockNet.runNetwork()
        assertThat(receiveFlowFuture.getOrThrow().receivedPayloads).containsOnly("Hello")
    }

    @Test
    fun `customised client flow which has annotated @InitiatingFlow again`() {
        val result = node1.services.startFlow(IncorrectCustomSendFlow("Hello", node2.info.chooseIdentity())).resultFuture
        mockNet.runNetwork()
        assertThatExceptionOfType(IllegalArgumentException::class.java).isThrownBy {
            result.getOrThrow()
        }.withMessageContaining(InitiatingFlow::class.java.simpleName)
    }

    @Test
    fun `upgraded initiating flow`() {
        node2.registerFlowFactory(UpgradedFlow::class, initiatedFlowVersion = 1) { InitiatedSendFlow("Old initiated", it) }
        val result = node1.services.startFlow(UpgradedFlow(node2.info.chooseIdentity())).resultFuture
        mockNet.runNetwork()
        assertThat(receivedSessionMessages).startsWith(
                node1 sent sessionInit(UpgradedFlow::class, flowVersion = 2) to node2,
                node2 sent sessionConfirm(flowVersion = 1) to node1
        )
        val (receivedPayload, node2FlowVersion) = result.getOrThrow()
        assertThat(receivedPayload).isEqualTo("Old initiated")
        assertThat(node2FlowVersion).isEqualTo(1)
    }

    @Test
    fun `upgraded initiated flow`() {
        node2.registerFlowFactory(SendFlow::class, initiatedFlowVersion = 2) { UpgradedFlow(it) }
        val initiatingFlow = SendFlow("Old initiating", node2.info.chooseIdentity())
        val flowInfo = node1.services.startFlow(initiatingFlow).resultFuture
        mockNet.runNetwork()
        assertThat(receivedSessionMessages).startsWith(
                node1 sent sessionInit(SendFlow::class, flowVersion = 1, payload = "Old initiating") to node2,
                node2 sent sessionConfirm(flowVersion = 2) to node1
        )
        assertThat(flowInfo.get().flowVersion).isEqualTo(2)
    }

    @Test
    fun `unregistered flow`() {
        val future = node1.services.startFlow(SendFlow("Hello", node2.info.chooseIdentity())).resultFuture
        mockNet.runNetwork()
        assertThatExceptionOfType(UnexpectedFlowEndException::class.java)
                .isThrownBy { future.getOrThrow() }
                .withMessageEndingWith("${SendFlow::class.java.name} is not registered")
    }

    @Test
    fun `unknown class in session init`() {
        node1.sendSessionMessage(SessionInit(random63BitValue(), "not.a.real.Class", 1, "version", null), node2)
        mockNet.runNetwork()
        assertThat(receivedSessionMessages).hasSize(2) // Only the session-init and session-reject are expected
        val reject = receivedSessionMessages.last().message as SessionReject
        assertThat(reject.errorMessage).isEqualTo("Don't know not.a.real.Class")
    }

    @Test
    fun `non-flow class in session init`() {
        node1.sendSessionMessage(SessionInit(random63BitValue(), String::class.java.name, 1, "version", null), node2)
        mockNet.runNetwork()
        assertThat(receivedSessionMessages).hasSize(2) // Only the session-init and session-reject are expected
        val reject = receivedSessionMessages.last().message as SessionReject
        assertThat(reject.errorMessage).isEqualTo("${String::class.java.name} is not a flow")
    }

    @Test
    fun `single inlined sub-flow`() {
        node2.registerFlowFactory(SendAndReceiveFlow::class) { SingleInlinedSubFlow(it) }
        val result = node1.services.startFlow(SendAndReceiveFlow(node2.info.chooseIdentity(), "Hello")).resultFuture
        mockNet.runNetwork()
        assertThat(result.getOrThrow()).isEqualTo("HelloHello")
    }

    @Test
    fun `double inlined sub-flow`() {
        node2.registerFlowFactory(SendAndReceiveFlow::class) { DoubleInlinedSubFlow(it) }
        val result = node1.services.startFlow(SendAndReceiveFlow(node2.info.chooseIdentity(), "Hello")).resultFuture
        mockNet.runNetwork()
        assertThat(result.getOrThrow()).isEqualTo("HelloHello")
    }

    @Test
    fun `double initiateFlow throws`() {
        val future = node1.services.startFlow(DoubleInitiatingFlow()).resultFuture
        mockNet.runNetwork()
        assertThatExceptionOfType(IllegalStateException::class.java)
                .isThrownBy { future.getOrThrow() }
                .withMessageContaining("Attempted to initiateFlow() twice")
    }

    @InitiatingFlow
    private class DoubleInitiatingFlow : FlowLogic<Unit>() {
        @Suspendable
        override fun call() {
            initiateFlow(serviceHub.myInfo.chooseIdentity())
            initiateFlow(serviceHub.myInfo.chooseIdentity())
        }
    }

    ////////////////////////////////////////////////////////////////////////////////////////////////////////////
    //region Helpers

    private inline fun <reified P : FlowLogic<*>> StartedNode<MockNode>.restartAndGetRestoredFlow(networkMapNode: StartedNode<*>? = null) = internals.run {
        disableDBCloseOnStop() // Handover DB to new node copy
        stop()
        val newNode = mockNet.createNode(id, advertisedServices = *advertisedServices.toTypedArray())
        newNode.internals.acceptableLiveFiberCountOnStop = 1
        manuallyCloseDB()
        mockNet.runNetwork() // allow NetworkMapService messages to stabilise and thus start the state machine
        newNode.getSingleFlow<P>().first
    }

    private inline fun <reified P : FlowLogic<*>> StartedNode<*>.getSingleFlow(): Pair<P, CordaFuture<*>> {
        return smm.findStateMachines(P::class.java).single()
    }

    private inline fun <reified P : FlowLogic<*>> StartedNode<*>.registerFlowFactory(
            initiatingFlowClass: KClass<out FlowLogic<*>>,
            initiatedFlowVersion: Int = 1,
            noinline flowFactory: (FlowSession) -> P): CordaFuture<P>
    {
        val observable = internals.internalRegisterFlowFactory(
                initiatingFlowClass.java,
                InitiatedFlowFactory.CorDapp(initiatedFlowVersion, "", flowFactory),
                P::class.java,
                track = true)
        return observable.toFuture()
    }

    private fun sessionInit(clientFlowClass: KClass<out FlowLogic<*>>, flowVersion: Int = 1, payload: Any? = null): SessionInit {
        return SessionInit(0, clientFlowClass.java.name, flowVersion, "", payload)
    }
    private fun sessionConfirm(flowVersion: Int = 1) = SessionConfirm(0, 0, flowVersion, "")
    private fun sessionData(payload: Any) = SessionData(0, payload)
    private val normalEnd = NormalSessionEnd(0)
    private fun erroredEnd(errorResponse: FlowException? = null) = ErrorSessionEnd(0, errorResponse)

    private fun StartedNode<*>.sendSessionMessage(message: SessionMessage, destination: StartedNode<*>) {
        services.networkService.apply {
            val address = getAddressOfParty(PartyInfo.SingleNode(destination.info.chooseIdentity(), emptyList()))
            send(createMessage(StateMachineManager.sessionTopic, message.serialize().bytes), address)
        }
    }

    private fun assertSessionTransfers(vararg expected: SessionTransfer) {
        assertThat(receivedSessionMessages).containsExactly(*expected)
    }

    private fun assertSessionTransfers(node: StartedNode<MockNode>, vararg expected: SessionTransfer): List<SessionTransfer> {
        val actualForNode = receivedSessionMessages.filter { it.from == node.internals.id || it.to == node.network.myAddress }
        assertThat(actualForNode).containsExactly(*expected)
        return actualForNode
    }

    private data class SessionTransfer(val from: Int, val message: SessionMessage, val to: MessageRecipients) {
        val isPayloadTransfer: Boolean get() = message is SessionData || message is SessionInit && message.firstPayload != null
        override fun toString(): String = "$from sent $message to $to"
    }

    private fun receivedSessionMessagesObservable(): Observable<SessionTransfer> {
        return mockNet.messagingNetwork.receivedMessages.toSessionTransfers()
    }

    private fun Observable<MessageTransfer>.toSessionTransfers(): Observable<SessionTransfer> {
        return filter { it.message.topicSession == StateMachineManager.sessionTopic }.map {
            val from = it.sender.id
            val message = it.message.data.deserialize<SessionMessage>()
            SessionTransfer(from, sanitise(message), it.recipients)
        }
    }

    private fun sanitise(message: SessionMessage) = when (message) {
        is SessionData -> message.copy(recipientSessionId = 0)
        is SessionInit -> message.copy(initiatorSessionId = 0, appName = "")
        is SessionConfirm -> message.copy(initiatorSessionId = 0, initiatedSessionId = 0, appName = "")
        is NormalSessionEnd -> message.copy(recipientSessionId = 0)
        is ErrorSessionEnd -> message.copy(recipientSessionId = 0)
        else -> message
    }

    private infix fun StartedNode<MockNode>.sent(message: SessionMessage): Pair<Int, SessionMessage> = Pair(internals.id, message)
    private infix fun Pair<Int, SessionMessage>.to(node: StartedNode<*>): SessionTransfer = SessionTransfer(first, second, node.network.myAddress)

    private val FlowLogic<*>.progressSteps: CordaFuture<List<Notification<ProgressTracker.Step>>> get() {
        return progressTracker!!.changes
                .ofType(Change.Position::class.java)
                .map { it.newStep }
                .materialize()
                .toList()
                .toFuture()
    }

    private class LazyServiceHubAccessFlow : FlowLogic<Unit>() {
        val lazyTime: Instant by lazy { serviceHub.clock.instant() }
        @Suspendable
        override fun call() = Unit
    }

    private class NoOpFlow(val nonTerminating: Boolean = false) : FlowLogic<Unit>() {
        @Transient var flowStarted = false

        @Suspendable
        override fun call() {
            flowStarted = true
            if (nonTerminating) {
                Fiber.park()
            }
        }
    }

    @InitiatingFlow
    private open class SendFlow(val payload: Any, vararg val otherParties: Party) : FlowLogic<FlowInfo>() {
        init {
            require(otherParties.isNotEmpty())
        }

        @Suspendable
        override fun call(): FlowInfo {
            val flowInfos = otherParties.map {
                val session = initiateFlow(it)
                session.send(payload)
                session.getCounterpartyFlowInfo()
            }.toList()
            return flowInfos.first()
        }
    }

    private open class InitiatedSendFlow(val payload: Any, val otherPartySession: FlowSession) : FlowLogic<Unit>() {
        @Suspendable
        override fun call() = otherPartySession.send(payload)
    }

    private interface CustomInterface

    private class CustomSendFlow(payload: String, otherParty: Party) : CustomInterface, SendFlow(payload, otherParty)

    @InitiatingFlow
    private class IncorrectCustomSendFlow(payload: String, otherParty: Party) : CustomInterface, SendFlow(payload, otherParty)

    @InitiatingFlow
    private class ReceiveFlow(vararg val otherParties: Party) : FlowLogic<Unit>() {
        object START_STEP : ProgressTracker.Step("Starting")
        object RECEIVED_STEP : ProgressTracker.Step("Received")

        init {
            require(otherParties.isNotEmpty())
        }

        override val progressTracker: ProgressTracker = ProgressTracker(START_STEP, RECEIVED_STEP)
        private var nonTerminating: Boolean = false
        @Transient var receivedPayloads: List<String> = emptyList()

        @Suspendable
        override fun call() {
            progressTracker.currentStep = START_STEP
            receivedPayloads = otherParties.map { initiateFlow(it).receive<String>().unwrap { it } }
            progressTracker.currentStep = RECEIVED_STEP
            if (nonTerminating) {
                Fiber.park()
            }
        }

        fun nonTerminating(): ReceiveFlow {
            nonTerminating = true
            return this
        }
    }

    private class InitiatedReceiveFlow(val otherPartySession: FlowSession) : FlowLogic<Unit>() {
        object START_STEP : ProgressTracker.Step("Starting")
        object RECEIVED_STEP : ProgressTracker.Step("Received")

        override val progressTracker: ProgressTracker = ProgressTracker(START_STEP, RECEIVED_STEP)
        private var nonTerminating: Boolean = false
        @Transient
        var receivedPayloads: List<String> = emptyList()

        @Suspendable
        override fun call() {
            progressTracker.currentStep = START_STEP
            receivedPayloads = listOf(otherPartySession.receive<String>().unwrap { it })
            progressTracker.currentStep = RECEIVED_STEP
            if (nonTerminating) {
                Fiber.park()
            }
        }

        fun nonTerminating(): InitiatedReceiveFlow {
            nonTerminating = true
            return this
        }
    }

    @InitiatingFlow
    private class SendAndReceiveFlow(val otherParty: Party, val payload: Any, val otherPartySession: FlowSession? = null) : FlowLogic<Any>() {
        constructor(otherPartySession: FlowSession, payload: Any) : this(otherPartySession.counterparty, payload, otherPartySession)
        @Suspendable
        override fun call(): Any = (otherPartySession ?: initiateFlow(otherParty)).sendAndReceive<Any>(payload).unwrap { it }
    }

    private class InlinedSendFlow(val payload: String, val otherPartySession: FlowSession) : FlowLogic<Unit>() {
        @Suspendable
        override fun call() = otherPartySession.send(payload)
    }

    @InitiatingFlow
    private class PingPongFlow(val otherParty: Party, val payload: Long, val otherPartySession: FlowSession? = null) : FlowLogic<Unit>() {
        constructor(otherPartySession: FlowSession, payload: Long) : this(otherPartySession.counterparty, payload, otherPartySession)
        @Transient var receivedPayload: Long? = null
        @Transient var receivedPayload2: Long? = null

        @Suspendable
        override fun call() {
            val session = otherPartySession ?: initiateFlow(otherParty)
            receivedPayload = session.sendAndReceive<Long>(payload).unwrap { it }
            receivedPayload2 = session.sendAndReceive<Long>(payload + 1).unwrap { it }
        }
    }

    private class ExceptionFlow<E : Exception>(val exception: () -> E) : FlowLogic<Nothing>() {
        object START_STEP : ProgressTracker.Step("Starting")

        override val progressTracker: ProgressTracker = ProgressTracker(START_STEP)
        lateinit var exceptionThrown: E

        @Suspendable
        override fun call(): Nothing {
            progressTracker.currentStep = START_STEP
            exceptionThrown = exception()
            throw exceptionThrown
        }
    }

    private class MyFlowException(override val message: String) : FlowException() {
        override fun equals(other: Any?): Boolean = other is MyFlowException && other.message == this.message
        override fun hashCode(): Int = message.hashCode()
    }

    private object WaitingFlows {
        @InitiatingFlow
        class Waiter(val stx: SignedTransaction, val otherParty: Party) : FlowLogic<SignedTransaction>() {
            @Suspendable
            override fun call(): SignedTransaction {
                val otherPartySession = initiateFlow(otherParty)
                otherPartySession.send(stx)
                return waitForLedgerCommit(stx.id)
            }
        }

        class Committer(val otherPartySession: FlowSession, val throwException: (() -> Exception)? = null) : FlowLogic<SignedTransaction>() {
            @Suspendable
            override fun call(): SignedTransaction {
                val stx = otherPartySession.receive<SignedTransaction>().unwrap { it }
                if (throwException != null) throw throwException.invoke()
                return subFlow(FinalityFlow(stx, setOf(otherPartySession.counterparty)))
            }
        }
    }

    @InitiatingFlow
    private class VaultQueryFlow(val stx: SignedTransaction, val otherParty: Party) : FlowLogic<List<StateAndRef<ContractState>>>() {
        @Suspendable
        override fun call(): List<StateAndRef<ContractState>> {
            val otherPartySession = initiateFlow(otherParty)
            otherPartySession.send(stx)
            // hold onto reference here to force checkpoint of vaultService and thus
            // prove it is registered as a tokenizableService in the node
            val vaultQuerySvc = serviceHub.vaultService
            waitForLedgerCommit(stx.id)
            return vaultQuerySvc.queryBy<ContractState>().states
        }
    }

    @InitiatingFlow(version = 2)
    private class UpgradedFlow(val otherParty: Party, val otherPartySession: FlowSession? = null) : FlowLogic<Pair<Any, Int>>() {
        constructor(otherPartySession: FlowSession) : this(otherPartySession.counterparty, otherPartySession)
        @Suspendable
        override fun call(): Pair<Any, Int> {
            val otherPartySession = this.otherPartySession ?: initiateFlow(otherParty)
            val received = otherPartySession.receive<Any>().unwrap { it }
            val otherFlowVersion = otherPartySession.getCounterpartyFlowInfo().flowVersion
            return Pair(received, otherFlowVersion)
        }
    }

    private class SingleInlinedSubFlow(val otherPartySession: FlowSession) : FlowLogic<Unit>() {
        @Suspendable
        override fun call() {
            val payload = otherPartySession.receive<String>().unwrap { it }
            subFlow(InlinedSendFlow(payload + payload, otherPartySession))
        }
    }

    private class DoubleInlinedSubFlow(val otherPartySession: FlowSession) : FlowLogic<Unit>() {
        @Suspendable
        override fun call() {
            subFlow(SingleInlinedSubFlow(otherPartySession))
        }
    }

    private data class NonSerialisableData(val a: Int)
    private class NonSerialisableFlowException(@Suppress("unused") val data: NonSerialisableData) : FlowException()

    //endregion Helpers
}<|MERGE_RESOLUTION|>--- conflicted
+++ resolved
@@ -74,12 +74,6 @@
         node1.internals.ensureRegistered()
 
         // We intentionally create our own notary and ignore the one provided by the network
-<<<<<<< HEAD
-        val notaryKeyPair = generateKeyPair()
-        val notaryService = ServiceInfo(ValidatingNotaryService.type, CordaX500Name(ValidatingNotaryService.type.id, "Notary service 2000", "London", "GB"))
-        val notaryIdentityOverride = Pair(notaryService, notaryKeyPair)
-=======
->>>>>>> a425f82c
         // Note that these notaries don't operate correctly as they don't share their state. They are only used for testing
         // service addressing.
         notary = mockNet.createNotaryNode()
