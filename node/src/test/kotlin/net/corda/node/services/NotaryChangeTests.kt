--- conflicted
+++ resolved
@@ -41,17 +41,10 @@
         mockNet = MockNetwork()
         oldNotaryNode = mockNet.createNode(
                 legalName = DUMMY_NOTARY.name,
-<<<<<<< HEAD
-                advertisedServices = *arrayOf(ServiceInfo(NetworkMapService.type), ServiceInfo(ValidatingNotaryService.type)))
+                advertisedServices = *arrayOf(ServiceInfo(ValidatingNotaryService.type)))
         clientNodeA = mockNet.createNode(oldNotaryNode.network.myAddress)
         clientNodeB = mockNet.createNode(oldNotaryNode.network.myAddress)
         newNotaryNode = mockNet.createNode(oldNotaryNode.network.myAddress, advertisedServices = ServiceInfo(ValidatingNotaryService.type))
-=======
-                advertisedServices = *arrayOf(ServiceInfo(ValidatingNotaryService.type)))
-        clientNodeA = mockNet.createNode(networkMapAddress = oldNotaryNode.network.myAddress)
-        clientNodeB = mockNet.createNode(networkMapAddress = oldNotaryNode.network.myAddress)
-        newNotaryNode = mockNet.createNode(networkMapAddress = oldNotaryNode.network.myAddress, advertisedServices = ServiceInfo(ValidatingNotaryService.type))
->>>>>>> 6c488fd6
         mockNet.registerIdentities()
         mockNet.runNetwork() // Clear network map registration messages
         oldNotaryNode.internals.ensureRegistered()
