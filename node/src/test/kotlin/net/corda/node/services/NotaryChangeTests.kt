package net.corda.node.services

import net.corda.core.contracts.*
import net.corda.core.crypto.generateKeyPair
import net.corda.core.flows.NotaryChangeFlow
import net.corda.core.flows.NotaryFlow
import net.corda.core.flows.StateReplacementException
import net.corda.core.identity.CordaX500Name
import net.corda.core.identity.Party
import net.corda.core.transactions.TransactionBuilder
import net.corda.core.transactions.WireTransaction
import net.corda.core.utilities.getOrThrow
import net.corda.core.utilities.seconds
import net.corda.node.internal.StartedNode
import net.corda.node.services.transactions.ValidatingNotaryService
import net.corda.nodeapi.internal.ServiceInfo
import net.corda.testing.*
import net.corda.testing.contracts.DummyContract
import net.corda.testing.node.MockNetwork
import org.assertj.core.api.Assertions.assertThatExceptionOfType
import org.junit.After
import org.junit.Before
import org.junit.Test
import java.time.Instant
import java.util.*
import kotlin.test.assertEquals
import kotlin.test.assertTrue

class NotaryChangeTests {
    lateinit var mockNet: MockNetwork
    lateinit var oldNotaryNode: StartedNode<MockNetwork.MockNode>
    lateinit var newNotaryNode: StartedNode<MockNetwork.MockNode>
    lateinit var clientNodeA: StartedNode<MockNetwork.MockNode>
    lateinit var clientNodeB: StartedNode<MockNetwork.MockNode>
    lateinit var newNotaryParty: Party
    lateinit var oldNotaryParty: Party

    @Before
    fun setUp() {
        setCordappPackages("net.corda.testing.contracts")
        mockNet = MockNetwork()
        oldNotaryNode = mockNet.createNode(
                legalName = DUMMY_NOTARY.name,
                advertisedServices = *arrayOf(ServiceInfo(ValidatingNotaryService.type)))
<<<<<<< HEAD
        clientNodeA = mockNet.createNode(oldNotaryNode.network.myAddress)
        clientNodeB = mockNet.createNode(oldNotaryNode.network.myAddress)
        newNotaryNode = mockNet.createNode(oldNotaryNode.network.myAddress, advertisedServices = ServiceInfo(ValidatingNotaryService.type))
        mockNet.registerIdentities()
=======
        clientNodeA = mockNet.createNode()
        clientNodeB = mockNet.createNode()
        newNotaryNode = mockNet.createNode(advertisedServices = ServiceInfo(ValidatingNotaryService.type))
>>>>>>> 82d1979b
        mockNet.runNetwork() // Clear network map registration messages
        oldNotaryNode.internals.ensureRegistered()
        newNotaryParty = newNotaryNode.info.legalIdentities[1]
        oldNotaryParty = oldNotaryNode.info.legalIdentities[1]
    }

    @After
    fun cleanUp() {
        mockNet.stopNodes()
        unsetCordappPackages()
    }

    @Test
    fun `should change notary for a state with single participant`() {
        val state = issueState(clientNodeA, oldNotaryParty)
        assertEquals(state.state.notary, oldNotaryParty)
        val newState = changeNotary(state, clientNodeA, newNotaryParty)
        assertEquals(newState.state.notary, newNotaryParty)
    }

    @Test
    fun `should change notary for a state with multiple participants`() {
        val state = issueMultiPartyState(clientNodeA, clientNodeB, oldNotaryNode, oldNotaryParty)
        val newNotary = newNotaryParty
        val flow = NotaryChangeFlow(state, newNotary)
        val future = clientNodeA.services.startFlow(flow)

        mockNet.runNetwork()

        val newState = future.resultFuture.getOrThrow()
        assertEquals(newState.state.notary, newNotary)
        val loadedStateA = clientNodeA.services.loadState(newState.ref)
        val loadedStateB = clientNodeB.services.loadState(newState.ref)
        assertEquals(loadedStateA, loadedStateB)
    }

    @Test
    fun `should throw when a participant refuses to change Notary`() {
        val state = issueMultiPartyState(clientNodeA, clientNodeB, oldNotaryNode, oldNotaryParty)
        val newEvilNotary = getTestPartyAndCertificate(CordaX500Name("Evil R3", "London", "GB"), generateKeyPair().public)
        val flow = NotaryChangeFlow(state, newEvilNotary.party)
        val future = clientNodeA.services.startFlow(flow)

        mockNet.runNetwork()

        assertThatExceptionOfType(StateReplacementException::class.java).isThrownBy {
            future.resultFuture.getOrThrow()
        }
    }

    @Test
    fun `should not break encumbrance links`() {
        val issueTx = issueEncumberedState(clientNodeA, oldNotaryParty)

        val state = StateAndRef(issueTx.outputs.first(), StateRef(issueTx.id, 0))
        val newNotary = newNotaryParty
        val flow = NotaryChangeFlow(state, newNotary)
        val future = clientNodeA.services.startFlow(flow)
        mockNet.runNetwork()
        val newState = future.resultFuture.getOrThrow()
        assertEquals(newState.state.notary, newNotary)

        val recordedTx = clientNodeA.services.validatedTransactions.getTransaction(newState.ref.txhash)!!
        val notaryChangeTx = recordedTx.resolveNotaryChangeTransaction(clientNodeA.services)

        // Check that all encumbrances have been propagated to the outputs
        val originalOutputs = issueTx.outputStates
        val newOutputs = notaryChangeTx.outputStates
        assertTrue(originalOutputs.minus(newOutputs).isEmpty())

        // Check that encumbrance links aren't broken after notary change
        val encumbranceLink = HashMap<ContractState, ContractState?>()
        issueTx.outputs.forEach {
            val currentState = it.data
            val encumbranceState = it.encumbrance?.let { issueTx.outputs[it].data }
            encumbranceLink[currentState] = encumbranceState
        }
        notaryChangeTx.outputs.forEach {
            val currentState = it.data
            val encumbranceState = it.encumbrance?.let { notaryChangeTx.outputs[it].data }
            assertEquals(encumbranceLink[currentState], encumbranceState)
        }
    }

    @Test
    fun `notary change and regular transactions are properly handled during resolution in longer chains`() {
        val issued = issueState(clientNodeA, oldNotaryParty)
        val moved = moveState(issued, clientNodeA, clientNodeB)

        // We don't to tx resolution when moving state to another node, so need to add the issue transaction manually
        // to node B. The resolution process is tested later during notarisation.
        clientNodeB.services.recordTransactions(clientNodeA.services.validatedTransactions.getTransaction(issued.ref.txhash)!!)

        val changedNotary = changeNotary(moved, clientNodeB, newNotaryParty)
        val movedBack = moveState(changedNotary, clientNodeB, clientNodeA)
        val changedNotaryBack = changeNotary(movedBack, clientNodeA, oldNotaryParty)

        assertEquals(issued.state, changedNotaryBack.state)
    }

    private fun changeNotary(movedState: StateAndRef<DummyContract.SingleOwnerState>, node: StartedNode<*>, newNotary: Party): StateAndRef<DummyContract.SingleOwnerState> {
        val flow = NotaryChangeFlow(movedState, newNotary)
        val future = node.services.startFlow(flow)
        mockNet.runNetwork()

        return future.resultFuture.getOrThrow()
    }

    private fun moveState(state: StateAndRef<DummyContract.SingleOwnerState>, fromNode: StartedNode<*>, toNode: StartedNode<*>): StateAndRef<DummyContract.SingleOwnerState> {
        val tx = DummyContract.move(state, toNode.info.chooseIdentity())
        val stx = fromNode.services.signInitialTransaction(tx)

        val notaryFlow = NotaryFlow.Client(stx)
        val future = fromNode.services.startFlow(notaryFlow)
        mockNet.runNetwork()

        val notarySignature = future.resultFuture.getOrThrow()
        val finalTransaction = stx + notarySignature

        fromNode.services.recordTransactions(finalTransaction)
        toNode.services.recordTransactions(finalTransaction)

        return finalTransaction.tx.outRef(0)
    }

    private fun issueEncumberedState(node: StartedNode<*>, notaryIdentity: Party): WireTransaction {
        val owner = node.info.chooseIdentity().ref(0)
        val stateA = DummyContract.SingleOwnerState(Random().nextInt(), owner.party)
        val stateB = DummyContract.SingleOwnerState(Random().nextInt(), owner.party)
        val stateC = DummyContract.SingleOwnerState(Random().nextInt(), owner.party)

        val tx = TransactionBuilder(null).apply {
            addCommand(Command(DummyContract.Commands.Create(), owner.party.owningKey))
            addOutputState(stateA, DummyContract.PROGRAM_ID, notaryIdentity, encumbrance = 2) // Encumbered by stateB
            addOutputState(stateC, DummyContract.PROGRAM_ID, notaryIdentity)
            addOutputState(stateB, DummyContract.PROGRAM_ID, notaryIdentity, encumbrance = 1) // Encumbered by stateC
        }
        val stx = node.services.signInitialTransaction(tx)
        node.services.recordTransactions(stx)
        return tx.toWireTransaction(node.services)
    }

    // TODO: Add more test cases once we have a general flow/service exception handling mechanism:
    //       - A participant is offline/can't be found on the network
    //       - The requesting party is not a participant
    //       - The requesting party wants to change additional state fields
    //       - Multiple states in a single "notary change" transaction
    //       - Transaction contains additional states and commands with business logic
    //       - The transaction type is not a notary change transaction at all.
}

fun issueState(node: StartedNode<*>, notaryIdentity: Party): StateAndRef<DummyContract.SingleOwnerState> {
    val tx = DummyContract.generateInitial(Random().nextInt(), notaryIdentity, node.info.chooseIdentity().ref(0))
    val stx = node.services.signInitialTransaction(tx)
    node.services.recordTransactions(stx)
    return stx.tx.outRef(0)
}

fun issueMultiPartyState(nodeA: StartedNode<*>, nodeB: StartedNode<*>, notaryNode: StartedNode<*>, notaryIdentity: Party): StateAndRef<DummyContract.MultiOwnerState> {
    val participants = listOf(nodeA.info.chooseIdentity(), nodeB.info.chooseIdentity())
    val state = TransactionState(
            DummyContract.MultiOwnerState(0, participants),
            DummyContract.PROGRAM_ID, notaryIdentity)
    val tx = TransactionBuilder(notary = notaryIdentity).withItems(state, dummyCommand(participants.first().owningKey))
    val signedByA = nodeA.services.signInitialTransaction(tx)
    val signedByAB = nodeB.services.addSignature(signedByA)
    val stx = notaryNode.services.addSignature(signedByAB, notaryIdentity.owningKey)
    nodeA.services.recordTransactions(stx)
    nodeB.services.recordTransactions(stx)
    return stx.tx.outRef(0)
}

fun issueInvalidState(node: StartedNode<*>, notary: Party): StateAndRef<DummyContract.SingleOwnerState> {
    val tx = DummyContract.generateInitial(Random().nextInt(), notary, node.info.chooseIdentity().ref(0))
    tx.setTimeWindow(Instant.now(), 30.seconds)
    val stx = node.services.signInitialTransaction(tx)
    node.services.recordTransactions(stx)
    return stx.tx.outRef(0)
}<|MERGE_RESOLUTION|>--- conflicted
+++ resolved
@@ -42,16 +42,9 @@
         oldNotaryNode = mockNet.createNode(
                 legalName = DUMMY_NOTARY.name,
                 advertisedServices = *arrayOf(ServiceInfo(ValidatingNotaryService.type)))
-<<<<<<< HEAD
-        clientNodeA = mockNet.createNode(oldNotaryNode.network.myAddress)
-        clientNodeB = mockNet.createNode(oldNotaryNode.network.myAddress)
-        newNotaryNode = mockNet.createNode(oldNotaryNode.network.myAddress, advertisedServices = ServiceInfo(ValidatingNotaryService.type))
-        mockNet.registerIdentities()
-=======
         clientNodeA = mockNet.createNode()
         clientNodeB = mockNet.createNode()
         newNotaryNode = mockNet.createNode(advertisedServices = ServiceInfo(ValidatingNotaryService.type))
->>>>>>> 82d1979b
         mockNet.runNetwork() // Clear network map registration messages
         oldNotaryNode.internals.ensureRegistered()
         newNotaryParty = newNotaryNode.info.legalIdentities[1]
