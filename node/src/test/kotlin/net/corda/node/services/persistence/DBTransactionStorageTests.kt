--- conflicted
+++ resolved
@@ -13,10 +13,7 @@
 import net.corda.node.services.schema.NodeSchemaService
 import net.corda.node.services.transactions.PersistentUniquenessProvider
 import net.corda.node.services.vault.NodeVaultService
-<<<<<<< HEAD
-=======
 import net.corda.node.services.vault.VaultServiceInternal
->>>>>>> 3edfb096
 import net.corda.node.utilities.CordaPersistence
 import net.corda.node.utilities.configureDatabase
 import net.corda.testing.*
@@ -45,11 +42,7 @@
         database.transaction {
 
             services = object : MockServices(BOB_KEY) {
-<<<<<<< HEAD
-                override val vaultService: VaultService get() {
-=======
                 override val vaultService: VaultServiceInternal get() {
->>>>>>> 3edfb096
                     val vaultService = NodeVaultService(clock, keyManagementService, stateLoader, database.hibernateConfig)
                     hibernatePersister = HibernateObserver(vaultService.rawUpdates, database.hibernateConfig)
                     return vaultService
