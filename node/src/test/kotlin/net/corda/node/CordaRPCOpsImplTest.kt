--- conflicted
+++ resolved
@@ -68,15 +68,9 @@
 
         mockNet = MockNetwork()
         val networkMap = mockNet.createNode(advertisedServices = ServiceInfo(NetworkMapService.type))
-<<<<<<< HEAD
         aliceNode = mockNet.createNode(networkMap.network.myAddress)
         notaryNode = mockNet.createNode(networkMap.network.myAddress, advertisedServices = ServiceInfo(SimpleNotaryService.type))
-        rpc = CordaRPCOpsImpl(aliceNode.services, aliceNode.smm, aliceNode.database)
-=======
-        aliceNode = mockNet.createNode(networkMapAddress = networkMap.network.myAddress)
-        notaryNode = mockNet.createNode(advertisedServices = ServiceInfo(SimpleNotaryService.type), networkMapAddress = networkMap.network.myAddress)
         rpc = aliceNode.rpcOps
->>>>>>> 7409d2cd
         CURRENT_RPC_CONTEXT.set(RpcContext(User("user", "pwd", permissions = setOf(
                 startFlowPermission<CashIssueFlow>(),
                 startFlowPermission<CashPaymentFlow>()
