--- conflicted
+++ resolved
@@ -67,14 +67,8 @@
         setCordappPackages("net.corda.finance.contracts.asset")
 
         mockNet = MockNetwork()
-<<<<<<< HEAD
-        val networkMap = mockNet.createNode()
-        aliceNode = mockNet.createNode(networkMap.network.myAddress)
-        notaryNode = mockNet.createNode(networkMap.network.myAddress, advertisedServices = ServiceInfo(SimpleNotaryService.type))
-=======
         aliceNode = mockNet.createNode()
         notaryNode = mockNet.createNode(advertisedServices = ServiceInfo(SimpleNotaryService.type))
->>>>>>> 82d1979b
         rpc = CordaRPCOpsImpl(aliceNode.services, aliceNode.smm, aliceNode.database)
         CURRENT_RPC_CONTEXT.set(RpcContext(User("user", "pwd", permissions = setOf(
                 startFlowPermission<CashIssueFlow>(),
