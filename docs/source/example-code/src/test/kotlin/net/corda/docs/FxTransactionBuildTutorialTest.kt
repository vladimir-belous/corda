--- conflicted
+++ resolved
@@ -26,21 +26,9 @@
     fun setup() {
         setCordappPackages("net.corda.finance.contracts.asset")
         mockNet = MockNetwork(threadPerNode = true)
-<<<<<<< HEAD
-        val notaryService = ServiceInfo(ValidatingNotaryService.type)
-        mockNet.createNode(
-                legalName = DUMMY_NOTARY.name,
-                notaryIdentity = notaryService to DUMMY_NOTARY_KEY,
-                advertisedServices = *arrayOf(notaryService))
+        mockNet.createNotaryNode(legalName = DUMMY_NOTARY.name)
         nodeA = mockNet.createPartyNode(customSchemas = setOf(CashSchemaV1))
         nodeB = mockNet.createPartyNode(customSchemas = setOf(CashSchemaV1))
-=======
-        mockNet.createNotaryNode(legalName = DUMMY_NOTARY.name)
-        nodeA = mockNet.createPartyNode()
-        nodeB = mockNet.createPartyNode()
-        nodeA.internals.registerCustomSchemas(setOf(CashSchemaV1))
-        nodeB.internals.registerCustomSchemas(setOf(CashSchemaV1))
->>>>>>> a425f82c
         nodeB.internals.registerInitiatedFlow(ForeignExchangeRemoteFlow::class.java)
         notary = nodeA.services.getDefaultNotary()
     }
