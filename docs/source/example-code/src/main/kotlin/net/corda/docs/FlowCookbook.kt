@file:Suppress("UNUSED_VARIABLE", "unused")

package net.corda.docs

import co.paralleluniverse.fibers.Suspendable
import net.corda.core.contracts.*
import net.corda.core.crypto.SecureHash
import net.corda.core.crypto.TransactionSignature
import net.corda.core.flows.*
import net.corda.core.identity.CordaX500Name
import net.corda.core.identity.Party
import net.corda.core.internal.FetchDataFlow
import net.corda.core.node.services.Vault.Page
import net.corda.core.node.services.queryBy
import net.corda.core.node.services.vault.QueryCriteria.VaultQueryCriteria
import net.corda.core.transactions.LedgerTransaction
import net.corda.core.transactions.SignedTransaction
import net.corda.core.transactions.TransactionBuilder
import net.corda.core.utilities.ProgressTracker
import net.corda.core.utilities.ProgressTracker.Step
import net.corda.core.utilities.UntrustworthyData
import net.corda.core.utilities.seconds
import net.corda.core.utilities.unwrap
import net.corda.finance.contracts.asset.Cash
import net.corda.testing.ALICE_PUBKEY
import net.corda.testing.contracts.DummyContract
import net.corda.testing.contracts.DummyState
import java.security.PublicKey
import java.time.Instant

// ``InitiatorFlow`` is our first flow, and will communicate with
// ``ResponderFlow``, below.
// We mark ``InitiatorFlow`` as an ``InitiatingFlow``, allowing it to be
// started directly by the node.
@InitiatingFlow
// We also mark ``InitiatorFlow`` as ``StartableByRPC``, allowing the
// node's owner to start the flow via RPC.
@StartableByRPC
// Every flow must subclass ``FlowLogic``. The generic indicates the
// flow's return type.
class InitiatorFlow(val arg1: Boolean, val arg2: Int, private val counterparty: Party, val regulator: Party) : FlowLogic<Unit>() {

    /**---------------------------------
     * WIRING UP THE PROGRESS TRACKER *
    ---------------------------------**/
    // Giving our flow a progress tracker allows us to see the flow's
    // progress visually in our node's CRaSH shell.
    // DOCSTART 17
    companion object {
        object ID_OTHER_NODES : Step("Identifying other nodes on the network.")
        object SENDING_AND_RECEIVING_DATA : Step("Sending data between parties.")
        object EXTRACTING_VAULT_STATES : Step("Extracting states from the vault.")
        object OTHER_TX_COMPONENTS : Step("Gathering a transaction's other components.")
        object TX_BUILDING : Step("Building a transaction.")
        object TX_SIGNING : Step("Signing a transaction.")
        object TX_VERIFICATION : Step("Verifying a transaction.")
        object SIGS_GATHERING : Step("Gathering a transaction's signatures.") {
            // Wiring up a child progress tracker allows us to see the
            // subflow's progress steps in our flow's progress tracker.
            override fun childProgressTracker() = CollectSignaturesFlow.tracker()
        }

        object VERIFYING_SIGS : Step("Verifying a transaction's signatures.")
        object FINALISATION : Step("Finalising a transaction.") {
            override fun childProgressTracker() = FinalityFlow.tracker()
        }

        fun tracker() = ProgressTracker(
                ID_OTHER_NODES,
                SENDING_AND_RECEIVING_DATA,
                EXTRACTING_VAULT_STATES,
                OTHER_TX_COMPONENTS,
                TX_BUILDING,
                TX_SIGNING,
                TX_VERIFICATION,
                SIGS_GATHERING,
                VERIFYING_SIGS,
                FINALISATION
        )
    }
    // DOCEND 17

    override val progressTracker: ProgressTracker = tracker()

    @Suppress("RemoveExplicitTypeArguments")
    @Suspendable
    override fun call() {
        // We'll be using a dummy public key for demonstration purposes.
        // These are built in to Corda, and are generally used for writing
        // tests.
        val dummyPubKey: PublicKey = ALICE_PUBKEY

        /**--------------------------
         * IDENTIFYING OTHER NODES *
        --------------------------**/
        // DOCSTART 18
        progressTracker.currentStep = ID_OTHER_NODES
        // DOCEND 18

        // A transaction generally needs a notary:
        //   - To prevent double-spends if the transaction has inputs
        //   - To serve as a timestamping authority if the transaction has a
        //     time-window
        // We retrieve the notary from the network map.
<<<<<<< HEAD
        // DOCSTART 1
        val notaryName = CordaX500Name("Notary Service", "London", "GB")
=======
        // DOCSTART 01
        val notaryName: CordaX500Name = CordaX500Name(
                organisation = "Notary Service",
                locality = "London",
                country = "GB")
>>>>>>> 75847f04
        val specificNotary: Party = serviceHub.networkMapCache.getNotary(notaryName)!!
        // Alternatively, we can pick an arbitrary notary from the notary
        // list. However, it is always preferable to specify the notary
        // explicitly, as the notary list might change when new notaries are
        // introduced, or old ones decommissioned.
        val firstNotary: Party = serviceHub.networkMapCache.notaryIdentities.first()
        // DOCEND 01

        // We may also need to identify a specific counterparty. We do so
        // using the identity service.
<<<<<<< HEAD
        // DOCSTART 2
        val counterpartyName = CordaX500Name("NodeA", "London", "GB")
=======
        // DOCSTART 02
        val counterpartyName: CordaX500Name = CordaX500Name(
                organisation = "NodeA",
                locality = "London",
                country = "GB")
>>>>>>> 75847f04
        val namedCounterparty: Party = serviceHub.identityService.wellKnownPartyFromX500Name(counterpartyName) ?:
                throw IllegalArgumentException("Couldn't find counterparty for NodeA in identity service")
        val keyedCounterparty: Party = serviceHub.identityService.partyFromKey(dummyPubKey) ?:
                throw IllegalArgumentException("Couldn't find counterparty with key: $dummyPubKey in identity service")
        // DOCEND 02

        /**-----------------------------
         * SENDING AND RECEIVING DATA *
        -----------------------------**/
        progressTracker.currentStep = SENDING_AND_RECEIVING_DATA

        // We start by initiating a flow session with the counterparty. We
        // will use this session to send and receive messages from the
        // counterparty.
        // DOCSTART initiateFlow
        val counterpartySession: FlowSession = initiateFlow(counterparty)
        // DOCEND initiateFlow

        // We can send arbitrary data to a counterparty.
        // If this is the first ``send``, the counterparty will either:
        // 1. Ignore the message if they are not registered to respond
        //    to messages from this flow.
        // 2. Start the flow they have registered to respond to this flow,
        //    and run the flow until the first call to ``receive``, at
        //    which point they process the message.
        // In other words, we are assuming that the counterparty is
        // registered to respond to this flow, and has a corresponding
        // ``receive`` call.
        // DOCSTART 04
        counterpartySession.send(Any())
        // DOCEND 04

        // We can wait to receive arbitrary data of a specific type from a
        // counterparty. Again, this implies a corresponding ``send`` call
        // in the counterparty's flow. A few scenarios:
        // - We never receive a message back. In the current design, the
        //   flow is paused until the node's owner kills the flow.
        // - Instead of sending a message back, the counterparty throws a
        //   ``FlowException``. This exception is propagated back to us,
        //   and we can use the error message to establish what happened.
        // - We receive a message back, but it's of the wrong type. In
        //   this case, a ``FlowException`` is thrown.
        // - We receive back a message of the correct type. All is good.
        //
        // Upon calling ``receive()`` (or ``sendAndReceive()``), the
        // ``FlowLogic`` is suspended until it receives a response.
        //
        // We receive the data wrapped in an ``UntrustworthyData``
        // instance. This is a reminder that the data we receive may not
        // be what it appears to be! We must unwrap the
        // ``UntrustworthyData`` using a lambda.
        // DOCSTART 05
        val packet1: UntrustworthyData<Int> = counterpartySession.receive<Int>()
        val int: Int = packet1.unwrap { data ->
            // Perform checking on the object received.
            // T O D O: Check the received object.
            // Return the object.
            data
        }
        // DOCEND 05

        // We can also use a single call to send data to a counterparty
        // and wait to receive data of a specific type back. The type of
        // data sent doesn't need to match the type of the data received
        // back.
        // DOCSTART 07
        val packet2: UntrustworthyData<Boolean> = counterpartySession.sendAndReceive<Boolean>("You can send and receive any class!")
        val boolean: Boolean = packet2.unwrap { data ->
            // Perform checking on the object received.
            // T O D O: Check the received object.
            // Return the object.
            data
        }
        // DOCEND 07

        // We're not limited to sending to and receiving from a single
        // counterparty. A flow can send messages to as many parties as it
        // likes, and each party can invoke a different response flow.
        // DOCSTART 06
        val regulatorSession: FlowSession = initiateFlow(regulator)
        regulatorSession.send(Any())
        val packet3: UntrustworthyData<Any> = regulatorSession.receive<Any>()
        // DOCEND 06

        /**-----------------------------------
         * EXTRACTING STATES FROM THE VAULT *
        -----------------------------------**/
        progressTracker.currentStep = EXTRACTING_VAULT_STATES

        // Let's assume there are already some ``DummyState``s in our
        // node's vault, stored there as a result of running past flows,
        // and we want to consume them in a transaction. There are many
        // ways to extract these states from our vault.

        // For example, we would extract any unconsumed ``DummyState``s
        // from our vault as follows:
        val criteria: VaultQueryCriteria = VaultQueryCriteria() // default is UNCONSUMED
        val results: Page<DummyState> = serviceHub.vaultService.queryBy<DummyState>(criteria)
        val dummyStates: List<StateAndRef<DummyState>> = results.states

        // For a full list of the available ways of extracting states from
        // the vault, see the Vault Query docs page.

        // When building a transaction, input states are passed in as
        // ``StateRef`` instances, which pair the hash of the transaction
        // that generated the state with the state's index in the outputs
        // of that transaction. In practice, we'd pass the transaction hash
        // or the ``StateRef`` as a parameter to the flow, or extract the
        // ``StateRef`` from our vault.
        // DOCSTART 20
        val ourStateRef: StateRef = StateRef(SecureHash.sha256("DummyTransactionHash"), 0)
        // DOCEND 20
        // A ``StateAndRef`` pairs a ``StateRef`` with the state it points to.
        // DOCSTART 21
        val ourStateAndRef: StateAndRef<DummyState> = serviceHub.toStateAndRef<DummyState>(ourStateRef)
        // DOCEND 21

        /**-----------------------------------------
         * GATHERING OTHER TRANSACTION COMPONENTS *
        -----------------------------------------**/
        progressTracker.currentStep = OTHER_TX_COMPONENTS

        // Output states are constructed from scratch.
        // DOCSTART 22
        val ourOutputState: DummyState = DummyState()
        // DOCEND 22
        // Or as copies of other states with some properties changed.
        // DOCSTART 23
        val ourOtherOutputState: DummyState = ourOutputState.copy(magicNumber = 77)
        // DOCEND 23

        // We then need to pair our output state with a contract.
        // DOCSTART 47
        val  ourOutput: StateAndContract = StateAndContract(ourOutputState, DummyContract.PROGRAM_ID)
        // DOCEND 47

        // Commands pair a ``CommandData`` instance with a list of
        // public keys. To be valid, the transaction requires a signature
        // matching every public key in all of the transaction's commands.
        // DOCSTART 24
        val commandData: DummyContract.Commands.Create = DummyContract.Commands.Create()
        val ourPubKey: PublicKey = serviceHub.myInfo.legalIdentitiesAndCerts.first().owningKey
        val counterpartyPubKey: PublicKey = counterparty.owningKey
        val requiredSigners: List<PublicKey> = listOf(ourPubKey, counterpartyPubKey)
        val ourCommand: Command<DummyContract.Commands.Create> = Command(commandData, requiredSigners)
        // DOCEND 24

        // ``CommandData`` can either be:
        // 1. Of type ``TypeOnlyCommandData``, in which case it only
        //    serves to attach signers to the transaction and possibly
        //    fork the contract's verification logic.
        val typeOnlyCommandData: TypeOnlyCommandData = DummyContract.Commands.Create()
        // 2. Include additional data which can be used by the contract
        //    during verification, alongside fulfilling the roles above.
        val commandDataWithData: CommandData = Cash.Commands.Issue()

        // Attachments are identified by their hash.
        // The attachment with the corresponding hash must have been
        // uploaded ahead of time via the node's RPC interface.
        // DOCSTART 25
        val ourAttachment: SecureHash = SecureHash.sha256("DummyAttachment")
        // DOCEND 25

        // Time windows can have a start and end time, or be open at either end.
        // DOCSTART 26
        val ourTimeWindow: TimeWindow = TimeWindow.between(Instant.MIN, Instant.MAX)
        val ourAfter: TimeWindow = TimeWindow.fromOnly(Instant.MIN)
        val ourBefore: TimeWindow = TimeWindow.untilOnly(Instant.MAX)
        // DOCEND 26

        // We can also define a time window as an ``Instant`` +/- a time
        // tolerance (e.g. 30 seconds):
        // DOCSTART 42
        val ourTimeWindow2: TimeWindow = TimeWindow.withTolerance(serviceHub.clock.instant(), 30.seconds)
        // DOCEND 42
        // Or as a start-time plus a duration:
        // DOCSTART 43
        val ourTimeWindow3: TimeWindow = TimeWindow.fromStartAndDuration(serviceHub.clock.instant(), 30.seconds)
        // DOCEND 43

        /**-----------------------
         * TRANSACTION BUILDING *
        -----------------------**/
        progressTracker.currentStep = TX_BUILDING

        // If our transaction has input states or a time-window, we must instantiate it with a
        // notary.
        // DOCSTART 19
        val txBuilder: TransactionBuilder = TransactionBuilder(specificNotary)
        // DOCEND 19

        // Otherwise, we can choose to instantiate it without one:
        // DOCSTART 46
        val txBuilderNoNotary: TransactionBuilder = TransactionBuilder()
        // DOCEND 46

        // We add items to the transaction builder using ``TransactionBuilder.withItems``:
        // DOCSTART 27
        txBuilder.withItems(
                // Inputs, as ``StateAndRef``s that reference the outputs of previous transactions
                ourStateAndRef,
                // Outputs, as ``StateAndContract``s
                ourOutput,
                // Commands, as ``Command``s
                ourCommand,
                // Attachments, as ``SecureHash``es
                ourAttachment,
                // A time-window, as ``TimeWindow``
                ourTimeWindow
        )
        // DOCEND 27

        // We can also add items using methods for the individual components.

        // The individual methods for adding input states and attachments:
        // DOCSTART 28
        txBuilder.addInputState(ourStateAndRef)
        txBuilder.addAttachment(ourAttachment)
        // DOCEND 28

        // An output state can be added as a ``ContractState``, contract class name and notary.
        // DOCSTART 49
        txBuilder.addOutputState(ourOutputState, DummyContract.PROGRAM_ID, specificNotary)
        // DOCEND 49
        // We can also leave the notary field blank, in which case the transaction's default
        // notary is used.
        // DOCSTART 50
        txBuilder.addOutputState(ourOutputState, DummyContract.PROGRAM_ID)
        // DOCEND 50
        // Or we can add the output state as a ``TransactionState``, which already specifies
        // the output's contract and notary.
        // DOCSTART 51
        val txState: TransactionState<DummyState> = TransactionState(ourOutputState, DummyContract.PROGRAM_ID, specificNotary)
        // DOCEND 51

        // Commands can be added as ``Command``s.
        // DOCSTART 52
        txBuilder.addCommand(ourCommand)
        // DOCEND 52
        // Or as ``CommandData`` and a ``vararg PublicKey``.
        // DOCSTART 53
        txBuilder.addCommand(commandData, ourPubKey, counterpartyPubKey)
        // DOCEND 53

        // We can set a time-window directly.
        // DOCSTART 44
        txBuilder.setTimeWindow(ourTimeWindow)
        // DOCEND 44
        // Or as a start time plus a duration (e.g. 45 seconds).
        // DOCSTART 45
        txBuilder.setTimeWindow(serviceHub.clock.instant(), 45.seconds)
        // DOCEND 45

        /**----------------------
         * TRANSACTION SIGNING *
        ----------------------**/
        progressTracker.currentStep = TX_SIGNING

        // We finalise the transaction by signing it, converting it into a
        // ``SignedTransaction``.
        // DOCSTART 29
        val onceSignedTx: SignedTransaction = serviceHub.signInitialTransaction(txBuilder)
        // DOCEND 29
        // We can also sign the transaction using a different public key:
        // DOCSTART 30
        val otherKey: PublicKey = serviceHub.keyManagementService.freshKey()
        val onceSignedTx2: SignedTransaction = serviceHub.signInitialTransaction(txBuilder, otherKey)
        // DOCEND 30

        // If instead this was a ``SignedTransaction`` that we'd received
        // from a counterparty and we needed to sign it, we would add our
        // signature using:
        // DOCSTART 38
        val twiceSignedTx: SignedTransaction = serviceHub.addSignature(onceSignedTx)
        // DOCEND 38
        // Or, if we wanted to use a different public key:
        val otherKey2: PublicKey = serviceHub.keyManagementService.freshKey()
        // DOCSTART 39
        val twiceSignedTx2: SignedTransaction = serviceHub.addSignature(onceSignedTx, otherKey2)
        // DOCEND 39

        // We can also generate a signature over the transaction without
        // adding it to the transaction itself. We may do this when
        // sending just the signature in a flow instead of returning the
        // entire transaction with our signature. This way, the receiving
        // node does not need to check we haven't changed anything in the
        // transaction.
        // DOCSTART 40
        val sig: TransactionSignature = serviceHub.createSignature(onceSignedTx)
        // DOCEND 40
        // And again, if we wanted to use a different public key:
        // DOCSTART 41
        val sig2: TransactionSignature = serviceHub.createSignature(onceSignedTx, otherKey2)
        // DOCEND 41

        // In practice, however, the process of gathering every signature
        // but the first can be automated using ``CollectSignaturesFlow``.
        // See the "Gathering Signatures" section below.

        /**---------------------------
         * TRANSACTION VERIFICATION *
        ---------------------------**/
        progressTracker.currentStep = TX_VERIFICATION

        // Verifying a transaction will also verify every transaction in
        // the transaction's dependency chain, which will require
        // transaction data access on counterparty's node. The
        // ``SendTransactionFlow`` can be used to automate the sending and
        // data vending process. The ``SendTransactionFlow`` will listen
        // for data request until the transaction is resolved and verified
        // on the other side:
        // DOCSTART 12
        subFlow(SendTransactionFlow(counterpartySession, twiceSignedTx))

        // Optional request verification to further restrict data access.
        subFlow(object : SendTransactionFlow(counterpartySession, twiceSignedTx) {
            override fun verifyDataRequest(dataRequest: FetchDataFlow.Request.Data) {
                // Extra request verification.
            }
        })
        // DOCEND 12

        // We can receive the transaction using ``ReceiveTransactionFlow``,
        // which will automatically download all the dependencies and verify
        // the transaction
        // DOCSTART 13
        val verifiedTransaction = subFlow(ReceiveTransactionFlow(counterpartySession))
        // DOCEND 13

        // We can also send and receive a `StateAndRef` dependency chain
        // and automatically resolve its dependencies.
        // DOCSTART 14
        subFlow(SendStateAndRefFlow(counterpartySession, dummyStates))

        // On the receive side ...
        val resolvedStateAndRef = subFlow(ReceiveStateAndRefFlow<DummyState>(counterpartySession))
        // DOCEND 14

        // We can now verify the transaction to ensure that it satisfies
        // the contracts of all the transaction's input and output states.
        // DOCSTART 33
        twiceSignedTx.verify(serviceHub)
        // DOCEND 33

        // We'll often want to perform our own additional verification
        // too. Just because a transaction is valid based on the contract
        // rules and requires our signature doesn't mean we have to
        // sign it! We need to make sure the transaction represents an
        // agreement we actually want to enter into.

        // To do this, we need to convert our ``SignedTransaction``
        // into a ``LedgerTransaction``. This will use our ServiceHub
        // to resolve the transaction's inputs and attachments into
        // actual objects, rather than just references.
        // DOCSTART 32
        val ledgerTx: LedgerTransaction = twiceSignedTx.toLedgerTransaction(serviceHub)
        // DOCEND 32

        // We can now perform our additional verification.
        // DOCSTART 34
        val outputState: DummyState = ledgerTx.outputsOfType<DummyState>().single()
        if (outputState.magicNumber == 777) {
            // ``FlowException`` is a special exception type. It will be
            // propagated back to any counterparty flows waiting for a
            // message from this flow, notifying them that the flow has
            // failed.
            throw FlowException("We expected a magic number of 777.")
        }
        // DOCEND 34

        // Of course, if you are not a required signer on the transaction,
        // you have no power to decide whether it is valid or not. If it
        // requires signatures from all the required signers and is
        // contractually valid, it's a valid ledger update.

        /**-----------------------
         * GATHERING SIGNATURES *
        -----------------------**/
        progressTracker.currentStep = SIGS_GATHERING

        // The list of parties who need to sign a transaction is dictated
        // by the transaction's commands. Once we've signed a transaction
        // ourselves, we can automatically gather the signatures of the
        // other required signers using ``CollectSignaturesFlow``.
        // The responder flow will need to call ``SignTransactionFlow``.
        // DOCSTART 15
        val fullySignedTx: SignedTransaction = subFlow(CollectSignaturesFlow(twiceSignedTx, setOf(counterpartySession, regulatorSession), SIGS_GATHERING.childProgressTracker()))
        // DOCEND 15

        /**-----------------------
         * VERIFYING SIGNATURES *
        -----------------------**/
        progressTracker.currentStep = VERIFYING_SIGS

        // We can verify that a transaction has all the required
        // signatures, and that they're all valid, by running:
        // DOCSTART 35
        fullySignedTx.verifyRequiredSignatures()
        // DOCEND 35

        // If the transaction is only partially signed, we have to pass in
        // a list of the public keys corresponding to the missing
        // signatures, explicitly telling the system not to check them.
        // DOCSTART 36
        onceSignedTx.verifySignaturesExcept(counterpartyPubKey)
        // DOCEND 36

        // We can also choose to only check the signatures that are
        // present. BE VERY CAREFUL - this function provides no guarantees
        // that the signatures are correct, or that none are missing.
        // DOCSTART 37
        twiceSignedTx.checkSignaturesAreValid()
        // DOCEND 37

        /**-----------------------------
         * FINALISING THE TRANSACTION *
        -----------------------------**/
        progressTracker.currentStep = FINALISATION

        // We notarise the transaction and get it recorded in the vault of
        // the participants of all the transaction's states.
        // DOCSTART 09
        val notarisedTx1: SignedTransaction = subFlow(FinalityFlow(fullySignedTx, FINALISATION.childProgressTracker()))
        // DOCEND 09
        // We can also choose to send it to additional parties who aren't one
        // of the state's participants.
        // DOCSTART 10
        val additionalParties: Set<Party> = setOf(regulator)
        val notarisedTx2: SignedTransaction = subFlow(FinalityFlow(fullySignedTx, additionalParties, FINALISATION.childProgressTracker()))
        // DOCEND 10

        // DOCSTART FlowSession porting
        send(regulator, Any()) // Old API
        // becomes
        val session = initiateFlow(regulator)
        session.send(Any())
        // DOCEND FlowSession porting
    }
}

// ``ResponderFlow`` is our second flow, and will communicate with
// ``InitiatorFlow``.
// We mark ``ResponderFlow`` as an ``InitiatedByFlow``, meaning that it
// can only be started in response to a message from its initiating flow.
// That's ``InitiatorFlow`` in this case.
// Each node also has several flow pairs registered by default - see
// ``AbstractNode.installCoreFlows``.
@InitiatedBy(InitiatorFlow::class)
class ResponderFlow(val counterpartySession: FlowSession) : FlowLogic<Unit>() {

    companion object {
        object RECEIVING_AND_SENDING_DATA : Step("Sending data between parties.")
        object SIGNING : Step("Responding to CollectSignaturesFlow.")
        object FINALISATION : Step("Finalising a transaction.")

        fun tracker() = ProgressTracker(
                RECEIVING_AND_SENDING_DATA,
                SIGNING,
                FINALISATION
        )
    }

    override val progressTracker: ProgressTracker = tracker()

    @Suspendable
    override fun call() {
        // The ``ResponderFlow` has all the same APIs available. It looks
        // up network information, sends and receives data, and constructs
        // transactions in exactly the same way.

        /**-----------------------------
         * SENDING AND RECEIVING DATA *
        -----------------------------**/
        progressTracker.currentStep = RECEIVING_AND_SENDING_DATA

        // We need to respond to the messages sent by the initiator:
        // 1. They sent us an ``Any`` instance
        // 2. They waited to receive an ``Integer`` instance back
        // 3. They sent a ``String`` instance and waited to receive a
        //    ``Boolean`` instance back
        // Our side of the flow must mirror these calls.
        // DOCSTART 08
        val any: Any = counterpartySession.receive<Any>().unwrap { data -> data }
        val string: String = counterpartySession.sendAndReceive<String>(99).unwrap { data -> data }
        counterpartySession.send(true)
        // DOCEND 08

        /**----------------------------------------
         * RESPONDING TO COLLECT_SIGNATURES_FLOW *
        ----------------------------------------**/
        progressTracker.currentStep = SIGNING

        // The responder will often need to respond to a call to
        // ``CollectSignaturesFlow``. It does so my invoking its own
        // ``SignTransactionFlow`` subclass.
        // DOCSTART 16
        val signTransactionFlow: SignTransactionFlow = object : SignTransactionFlow(counterpartySession) {
            override fun checkTransaction(stx: SignedTransaction) = requireThat {
                // Any additional checking we see fit...
                val outputState = stx.tx.outputsOfType<DummyState>().single()
                assert(outputState.magicNumber == 777)
            }
        }

        subFlow(signTransactionFlow)
        // DOCEND 16

        /**-----------------------------
         * FINALISING THE TRANSACTION *
        -----------------------------**/
        progressTracker.currentStep = FINALISATION

        // Nothing to do here! As long as some other party calls
        // ``FinalityFlow``, the recording of the transaction on our node
        // we be handled automatically.
    }
}<|MERGE_RESOLUTION|>--- conflicted
+++ resolved
@@ -102,16 +102,8 @@
         //   - To serve as a timestamping authority if the transaction has a
         //     time-window
         // We retrieve the notary from the network map.
-<<<<<<< HEAD
-        // DOCSTART 1
+        // DOCSTART 01
         val notaryName = CordaX500Name("Notary Service", "London", "GB")
-=======
-        // DOCSTART 01
-        val notaryName: CordaX500Name = CordaX500Name(
-                organisation = "Notary Service",
-                locality = "London",
-                country = "GB")
->>>>>>> 75847f04
         val specificNotary: Party = serviceHub.networkMapCache.getNotary(notaryName)!!
         // Alternatively, we can pick an arbitrary notary from the notary
         // list. However, it is always preferable to specify the notary
@@ -122,16 +114,8 @@
 
         // We may also need to identify a specific counterparty. We do so
         // using the identity service.
-<<<<<<< HEAD
-        // DOCSTART 2
+        // DOCSTART 02
         val counterpartyName = CordaX500Name("NodeA", "London", "GB")
-=======
-        // DOCSTART 02
-        val counterpartyName: CordaX500Name = CordaX500Name(
-                organisation = "NodeA",
-                locality = "London",
-                country = "GB")
->>>>>>> 75847f04
         val namedCounterparty: Party = serviceHub.identityService.wellKnownPartyFromX500Name(counterpartyName) ?:
                 throw IllegalArgumentException("Couldn't find counterparty for NodeA in identity service")
         val keyedCounterparty: Party = serviceHub.identityService.partyFromKey(dummyPubKey) ?:
