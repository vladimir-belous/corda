--- conflicted
+++ resolved
@@ -47,13 +47,7 @@
 
     @Before
     fun setUp() {
-<<<<<<< HEAD
-        setCordappPackages("net.corda.finance.contracts")
         node = startNotaryNode(ALICE.name, rpcUsers = listOf(rpcUser), customSchemas = setOf(CashSchemaV1)).getOrThrow()
-=======
-        node = startNotaryNode(ALICE.name, rpcUsers = listOf(rpcUser)).getOrThrow()
-        node.internals.registerCustomSchemas(setOf(CashSchemaV1))
->>>>>>> 4ee250a1
         client = CordaRPCClient(node.internals.configuration.rpcAddress!!)
     }
 
