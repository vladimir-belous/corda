--- conflicted
+++ resolved
@@ -74,13 +74,8 @@
 
             val cfg = testNodeConfiguration(
                     baseDirectory = config.baseDirectory,
-<<<<<<< HEAD
                     myLegalName = CordaX500Name("Bank $letter", city, country))
-            return SimulatedNode(cfg, network, networkMapAddr, advertisedServices, id, overrideServices, entropyRoot)
-=======
-                    myLegalName = CordaX500Name(organisation = "Bank $letter", locality = city, country = country))
             return SimulatedNode(cfg, network, networkMapAddr, advertisedServices, id, notaryIdentity, entropyRoot)
->>>>>>> 82d1979b
         }
 
         fun createAll(): List<SimulatedNode> {
