package net.corda.netmap.simulation

import net.corda.core.flows.FlowLogic
import net.corda.core.identity.CordaX500Name
import net.corda.core.internal.uncheckedCast
import net.corda.core.messaging.SingleMessageRecipient
import net.corda.core.utilities.ProgressTracker
import net.corda.finance.utils.CityDatabase
import net.corda.finance.utils.WorldMapLocation
import net.corda.irs.api.NodeInterestRates
import net.corda.node.internal.StartedNode
import net.corda.node.services.config.NodeConfiguration
import net.corda.node.services.statemachine.StateMachineManager
import net.corda.nodeapi.internal.ServiceInfo
import net.corda.nodeapi.internal.ServiceType
import net.corda.testing.*
import net.corda.testing.node.InMemoryMessagingNetwork
import net.corda.testing.node.MockNetwork
import net.corda.testing.node.TestClock
import net.corda.testing.node.setTo
import rx.Observable
import rx.subjects.PublishSubject
import java.math.BigInteger
import java.security.KeyPair
import java.time.LocalDate
import java.time.LocalDateTime
import java.time.ZoneOffset
import java.util.*
import java.util.concurrent.CompletableFuture
import java.util.concurrent.CompletableFuture.allOf
import java.util.concurrent.Future

/**
 * Base class for network simulations that are based on the unit test / mock environment.
 *
 * Sets up some nodes that can run flows between each other, and exposes their progress trackers. Provides banks
 * in a few cities around the world.
 */
abstract class Simulation(val networkSendManuallyPumped: Boolean,
                          runAsync: Boolean,
                          latencyInjector: InMemoryMessagingNetwork.LatencyCalculator?) {
    init {
        if (!runAsync && latencyInjector != null)
            throw IllegalArgumentException("The latency injector is only useful when using manual pumping.")
    }

    val bankLocations = listOf(Pair("London", "GB"), Pair("Frankfurt", "DE"), Pair("Rome", "IT"))

    // This puts together a mock network of SimulatedNodes.

    open class SimulatedNode(config: NodeConfiguration, mockNet: MockNetwork, networkMapAddress: SingleMessageRecipient?,
                             id: Int, notaryIdentity: Pair<ServiceInfo, KeyPair>?,
                             entropyRoot: BigInteger)
        : MockNetwork.MockNode(config, mockNet, networkMapAddress, id, notaryIdentity, entropyRoot) {
        override val started: StartedNode<SimulatedNode>? get() = uncheckedCast(super.started)
        override fun findMyLocation(): WorldMapLocation? {
            return configuration.myLegalName.locality.let { CityDatabase[it] }
        }
    }

    inner class BankFactory : MockNetwork.Factory<SimulatedNode> {
        var counter = 0

        override fun create(config: NodeConfiguration, network: MockNetwork, networkMapAddr: SingleMessageRecipient?,
                            id: Int, notaryIdentity: Pair<ServiceInfo, KeyPair>?, entropyRoot: BigInteger): SimulatedNode {
            val letter = 'A' + counter
            val (city, country) = bankLocations[counter++ % bankLocations.size]

            val cfg = testNodeConfiguration(
                    baseDirectory = config.baseDirectory,
<<<<<<< HEAD
                    myLegalName = CordaX500Name("Bank $letter", city, country))
            return SimulatedNode(cfg, network, networkMapAddr, advertisedServices, id, notaryIdentity, entropyRoot)
=======
                    myLegalName = CordaX500Name(organisation = "Bank $letter", locality = city, country = country))
            return SimulatedNode(cfg, network, networkMapAddr, id, notaryIdentity, entropyRoot)
>>>>>>> bd53a22e
        }

        fun createAll(): List<SimulatedNode> {
            return bankLocations.mapIndexed { i, _ ->
                // Use deterministic seeds so the simulation is stable. Needed so that party owning keys are stable.
                mockNet.createUnstartedNode(nodeFactory = this, entropyRoot = BigInteger.valueOf(i.toLong()))
            }
        }
    }

    val bankFactory = BankFactory()

    object NetworkMapNodeFactory : MockNetwork.Factory<SimulatedNode> {
        override fun create(config: NodeConfiguration, network: MockNetwork, networkMapAddr: SingleMessageRecipient?,
                            id: Int, notaryIdentity: Pair<ServiceInfo, KeyPair>?, entropyRoot: BigInteger): SimulatedNode {
            val cfg = testNodeConfiguration(
                    baseDirectory = config.baseDirectory,
                    myLegalName = DUMMY_MAP.name)
            return object : SimulatedNode(cfg, network, networkMapAddr, id, notaryIdentity, entropyRoot) {}
        }
    }

    object NotaryNodeFactory : MockNetwork.Factory<SimulatedNode> {
        override fun create(config: NodeConfiguration, network: MockNetwork, networkMapAddr: SingleMessageRecipient?,
                            id: Int, notaryIdentity: Pair<ServiceInfo, KeyPair>?, entropyRoot: BigInteger): SimulatedNode {
            requireNotNull(config.notary)
            val cfg = testNodeConfiguration(
                    baseDirectory = config.baseDirectory,
                    myLegalName = DUMMY_NOTARY.name,
                    notaryConfig = config.notary)
            return SimulatedNode(cfg, network, networkMapAddr, id, notaryIdentity, entropyRoot)
        }
    }

    object RatesOracleFactory : MockNetwork.Factory<SimulatedNode> {
        // TODO: Make a more realistic legal name
        val RATES_SERVICE_NAME = CordaX500Name("Rates Service Provider", "Madrid", "ES")

        override fun create(config: NodeConfiguration, network: MockNetwork, networkMapAddr: SingleMessageRecipient?,
                            id: Int, notaryIdentity: Pair<ServiceInfo, KeyPair>?, entropyRoot: BigInteger): SimulatedNode {
            val cfg = testNodeConfiguration(
                    baseDirectory = config.baseDirectory,
                    myLegalName = RATES_SERVICE_NAME)
            return object : SimulatedNode(cfg, network, networkMapAddr, id, notaryIdentity, entropyRoot) {
                override fun start() = super.start().apply {
                    registerInitiatedFlow(NodeInterestRates.FixQueryHandler::class.java)
                    registerInitiatedFlow(NodeInterestRates.FixSignHandler::class.java)
                    javaClass.classLoader.getResourceAsStream("net/corda/irs/simulation/example.rates.txt").use {
                        database.transaction {
                            installCordaService(NodeInterestRates.Oracle::class.java).uploadFixes(it.reader().readText())
                        }
                    }
                }
            }
        }
    }

    object RegulatorFactory : MockNetwork.Factory<SimulatedNode> {
        override fun create(config: NodeConfiguration, network: MockNetwork, networkMapAddr: SingleMessageRecipient?,
                            id: Int, notaryIdentity: Pair<ServiceInfo, KeyPair>?, entropyRoot: BigInteger): SimulatedNode {
            val cfg = testNodeConfiguration(
                    baseDirectory = config.baseDirectory,
                    myLegalName = DUMMY_REGULATOR.name)
            return object : SimulatedNode(cfg, network, networkMapAddr, id, notaryIdentity, entropyRoot) {
                // TODO: Regulatory nodes don't actually exist properly, this is a last minute demo request.
                //       So we just fire a message at a node that doesn't know how to handle it, and it'll ignore it.
                //       But that's fine for visualisation purposes.
            }
        }
    }

    val mockNet = MockNetwork(networkSendManuallyPumped, runAsync)
    // This one must come first.
    val networkMap = mockNet.startNetworkMapNode(nodeFactory = NetworkMapNodeFactory)
    val notary = mockNet.createNotaryNode(validating = false, nodeFactory = NotaryNodeFactory)
    val regulators = listOf(mockNet.createUnstartedNode(nodeFactory = RegulatorFactory))
    val ratesOracle = mockNet.createUnstartedNode(nodeFactory = RatesOracleFactory)

    // All nodes must be in one of these two lists for the purposes of the visualiser tool.
    val serviceProviders: List<SimulatedNode> = listOf(notary.internals, ratesOracle, networkMap.internals)
    val banks: List<SimulatedNode> = bankFactory.createAll()

    val clocks = (serviceProviders + regulators + banks).map { it.platformClock as TestClock }

    // These are used from the network visualiser tool.
    private val _allFlowSteps = PublishSubject.create<Pair<SimulatedNode, ProgressTracker.Change>>()
    private val _doneSteps = PublishSubject.create<Collection<SimulatedNode>>()
    @Suppress("unused")
    val allFlowSteps: Observable<Pair<SimulatedNode, ProgressTracker.Change>> = _allFlowSteps
    @Suppress("unused")
    val doneSteps: Observable<Collection<SimulatedNode>> = _doneSteps

    private var pumpCursor = 0

    /**
     * The current simulated date. By default this never changes. If you want it to change, you should do so from
     * within your overridden [iterate] call. Changes in the current day surface in the [dateChanges] observable.
     */
    var currentDateAndTime: LocalDateTime = LocalDate.now().atStartOfDay()
        protected set(value) {
            field = value
            _dateChanges.onNext(value)
        }

    private val _dateChanges = PublishSubject.create<LocalDateTime>()
    val dateChanges: Observable<LocalDateTime> get() = _dateChanges

    init {
        // Advance node clocks when current time is changed
        dateChanges.subscribe {
            clocks.setTo(currentDateAndTime.toInstant(ZoneOffset.UTC))
        }
    }

    /**
     * A place for simulations to stash human meaningful text about what the node is "thinking", which might appear
     * in the UI somewhere.
     */
    val extraNodeLabels: MutableMap<SimulatedNode, String> = Collections.synchronizedMap(HashMap())

    /**
     * Iterates the simulation by one step.
     *
     * The default implementation circles around the nodes, pumping until one of them handles a message. The next call
     * will carry on from where this one stopped. In an environment where you want to take actions between anything
     * interesting happening, or control the precise speed at which things operate (beyond the latency injector), this
     * is a useful way to do things.
     *
     * @return the message that was processed, or null if no node accepted a message in this round.
     */
    open fun iterate(): InMemoryMessagingNetwork.MessageTransfer? {
        if (networkSendManuallyPumped) {
            mockNet.messagingNetwork.pumpSend(false)
        }

        // Keep going until one of the nodes has something to do, or we have checked every node.
        val endpoints = mockNet.messagingNetwork.endpoints
        var countDown = endpoints.size
        while (countDown > 0) {
            val handledMessage = endpoints[pumpCursor].pumpReceive(false)
            if (handledMessage != null)
                return handledMessage
            // If this node had nothing to do, advance the cursor with wraparound and try again.
            pumpCursor = (pumpCursor + 1) % endpoints.size
            countDown--
        }
        return null
    }

    protected fun showProgressFor(nodes: List<StartedNode<SimulatedNode>>) {
        nodes.forEach { node ->
            node.smm.changes.filter { it is StateMachineManager.Change.Add }.subscribe {
                linkFlowProgress(node.internals, it.logic)
            }
        }
    }

    private fun linkFlowProgress(node: SimulatedNode, flow: FlowLogic<*>) {
        val pt = flow.progressTracker ?: return
        pt.changes.subscribe { change: ProgressTracker.Change ->
            // Runs on node thread.
            _allFlowSteps.onNext(Pair(node, change))
        }
    }


    protected fun showConsensusFor(nodes: List<SimulatedNode>) {
        val node = nodes.first()
        node.started!!.smm.changes.filter { it is StateMachineManager.Change.Add }.first().subscribe {
            linkConsensus(nodes, it.logic)
        }
    }

    private fun linkConsensus(nodes: Collection<SimulatedNode>, flow: FlowLogic<*>) {
        flow.progressTracker?.changes?.subscribe { _: ProgressTracker.Change ->
            // Runs on node thread.
            if (flow.progressTracker!!.currentStep == ProgressTracker.DONE) {
                _doneSteps.onNext(nodes)
            }
        }
    }

    val networkInitialisationFinished = allOf(*mockNet.nodes.map { it.nodeReadyFuture.toCompletableFuture() }.toTypedArray())

    fun start(): Future<Unit> {
        setCordappPackages("net.corda.irs.contract", "net.corda.finance.contract")
        mockNet.startNodes()
        // Wait for all the nodes to have finished registering with the network map service.
        return networkInitialisationFinished.thenCompose { startMainSimulation() }
    }

    /**
     * Sub-classes should override this to trigger whatever they want to simulate. This method will be invoked once the
     * network bringup has been simulated.
     */
    protected abstract fun startMainSimulation(): CompletableFuture<Unit>

    fun stop() {
        mockNet.stopNodes()
    }
}

/**
 * Helper function for verifying that a service info contains the given type of advertised service. For non-simulation cases
 * this is a configuration matter rather than implementation.
 */
fun Iterable<ServiceInfo>.containsType(type: ServiceType) = any { it.type == type }<|MERGE_RESOLUTION|>--- conflicted
+++ resolved
@@ -68,13 +68,8 @@
 
             val cfg = testNodeConfiguration(
                     baseDirectory = config.baseDirectory,
-<<<<<<< HEAD
                     myLegalName = CordaX500Name("Bank $letter", city, country))
-            return SimulatedNode(cfg, network, networkMapAddr, advertisedServices, id, notaryIdentity, entropyRoot)
-=======
-                    myLegalName = CordaX500Name(organisation = "Bank $letter", locality = city, country = country))
             return SimulatedNode(cfg, network, networkMapAddr, id, notaryIdentity, entropyRoot)
->>>>>>> bd53a22e
         }
 
         fun createAll(): List<SimulatedNode> {
