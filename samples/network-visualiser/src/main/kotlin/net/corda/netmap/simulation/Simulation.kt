--- conflicted
+++ resolved
@@ -49,15 +49,9 @@
     // This puts together a mock network of SimulatedNodes.
 
     open class SimulatedNode(config: NodeConfiguration, mockNet: MockNetwork, networkMapAddress: SingleMessageRecipient?,
-<<<<<<< HEAD
-                             advertisedServices: Set<ServiceInfo>, id: Int, notaryIdentity: Pair<ServiceInfo, KeyPair>?,
-                             entropyRoot: BigInteger, customSchemas: Set<MappedSchema>)
-        : MockNetwork.MockNode(config, mockNet, networkMapAddress, advertisedServices, id, notaryIdentity, entropyRoot, customSchemas) {
-=======
                              id: Int, notaryIdentity: Pair<ServiceInfo, KeyPair>?,
                              entropyRoot: BigInteger, customSchemas: Set<MappedSchema>)
         : MockNetwork.MockNode(config, mockNet, networkMapAddress, id, notaryIdentity, entropyRoot, customSchemas) {
->>>>>>> a42ce0b5
         override val started: StartedNode<SimulatedNode>? get() = uncheckedCast(super.started)
         override fun findMyLocation(): WorldMapLocation? {
             return configuration.myLegalName.locality.let { CityDatabase[it] }
@@ -68,24 +62,14 @@
         var counter = 0
 
         override fun create(config: NodeConfiguration, network: MockNetwork, networkMapAddr: SingleMessageRecipient?,
-<<<<<<< HEAD
-                            advertisedServices: Set<ServiceInfo>, id: Int, notaryIdentity: Pair<ServiceInfo, KeyPair>?,
-                            entropyRoot: BigInteger, customSchemas: Set<MappedSchema>): SimulatedNode {
-=======
-                            id: Int, notaryIdentity: Pair<ServiceInfo, KeyPair>?, entropyRoot: BigInteger, customSchemas: Set<MappedSchema>): SimulatedNode {
->>>>>>> a42ce0b5
+                            id: Int, notaryIdentity: Pair<ServiceInfo, KeyPair>?, entropyRoot: BigInteger, customSchemas: Set<MappedSchema>): SimulatedNode {
             val letter = 'A' + counter
             val (city, country) = bankLocations[counter++ % bankLocations.size]
 
             val cfg = testNodeConfiguration(
                     baseDirectory = config.baseDirectory,
-<<<<<<< HEAD
                     myLegalName = CordaX500Name("Bank $letter", city, country))
-            return SimulatedNode(cfg, network, networkMapAddr, advertisedServices, id, notaryIdentity, entropyRoot, customSchemas)
-=======
-                    myLegalName = CordaX500Name(organisation = "Bank $letter", locality = city, country = country))
             return SimulatedNode(cfg, network, networkMapAddr, id, notaryIdentity, entropyRoot, customSchemas)
->>>>>>> a42ce0b5
         }
 
         fun createAll(): List<SimulatedNode> {
@@ -100,41 +84,23 @@
 
     object NetworkMapNodeFactory : MockNetwork.Factory<SimulatedNode> {
         override fun create(config: NodeConfiguration, network: MockNetwork, networkMapAddr: SingleMessageRecipient?,
-<<<<<<< HEAD
-                            advertisedServices: Set<ServiceInfo>, id: Int, notaryIdentity: Pair<ServiceInfo, KeyPair>?,
-                            entropyRoot: BigInteger, customSchemas: Set<MappedSchema>): SimulatedNode {
-            val cfg = testNodeConfiguration(
-                    baseDirectory = config.baseDirectory,
-                    myLegalName = DUMMY_MAP.name)
-            return object : SimulatedNode(cfg, network, networkMapAddr, advertisedServices, id, notaryIdentity, entropyRoot, customSchemas) {}
-=======
                             id: Int, notaryIdentity: Pair<ServiceInfo, KeyPair>?, entropyRoot: BigInteger, customSchemas: Set<MappedSchema>): SimulatedNode {
             val cfg = testNodeConfiguration(
                     baseDirectory = config.baseDirectory,
                     myLegalName = DUMMY_MAP.name)
             return object : SimulatedNode(cfg, network, networkMapAddr, id, notaryIdentity, entropyRoot, customSchemas) {}
->>>>>>> a42ce0b5
         }
     }
 
     object NotaryNodeFactory : MockNetwork.Factory<SimulatedNode> {
         override fun create(config: NodeConfiguration, network: MockNetwork, networkMapAddr: SingleMessageRecipient?,
-<<<<<<< HEAD
-                            advertisedServices: Set<ServiceInfo>, id: Int, notaryIdentity: Pair<ServiceInfo, KeyPair>?,
-                            entropyRoot: BigInteger, customSchemas: Set<MappedSchema>): SimulatedNode {
-=======
-                            id: Int, notaryIdentity: Pair<ServiceInfo, KeyPair>?, entropyRoot: BigInteger, customSchemas: Set<MappedSchema>): SimulatedNode {
->>>>>>> a42ce0b5
+                            id: Int, notaryIdentity: Pair<ServiceInfo, KeyPair>?, entropyRoot: BigInteger, customSchemas: Set<MappedSchema>): SimulatedNode {
             requireNotNull(config.notary)
             val cfg = testNodeConfiguration(
                     baseDirectory = config.baseDirectory,
                     myLegalName = DUMMY_NOTARY.name,
                     notaryConfig = config.notary)
-<<<<<<< HEAD
-            return SimulatedNode(cfg, network, networkMapAddr, advertisedServices, id, notaryIdentity, entropyRoot, customSchemas)
-=======
             return SimulatedNode(cfg, network, networkMapAddr, id, notaryIdentity, entropyRoot, customSchemas)
->>>>>>> a42ce0b5
         }
     }
 
@@ -143,20 +109,11 @@
         val RATES_SERVICE_NAME = CordaX500Name("Rates Service Provider", "Madrid", "ES")
 
         override fun create(config: NodeConfiguration, network: MockNetwork, networkMapAddr: SingleMessageRecipient?,
-<<<<<<< HEAD
-                            advertisedServices: Set<ServiceInfo>, id: Int, notaryIdentity: Pair<ServiceInfo, KeyPair>?,
-                            entropyRoot: BigInteger, customSchemas: Set<MappedSchema>): SimulatedNode {
-            val cfg = testNodeConfiguration(
-                    baseDirectory = config.baseDirectory,
-                    myLegalName = RATES_SERVICE_NAME)
-            return object : SimulatedNode(cfg, network, networkMapAddr, advertisedServices, id, notaryIdentity, entropyRoot, customSchemas) {
-=======
                             id: Int, notaryIdentity: Pair<ServiceInfo, KeyPair>?, entropyRoot: BigInteger, customSchemas: Set<MappedSchema>): SimulatedNode {
             val cfg = testNodeConfiguration(
                     baseDirectory = config.baseDirectory,
                     myLegalName = RATES_SERVICE_NAME)
             return object : SimulatedNode(cfg, network, networkMapAddr, id, notaryIdentity, entropyRoot, customSchemas) {
->>>>>>> a42ce0b5
                 override fun start() = super.start().apply {
                     registerInitiatedFlow(NodeInterestRates.FixQueryHandler::class.java)
                     registerInitiatedFlow(NodeInterestRates.FixSignHandler::class.java)
@@ -172,20 +129,11 @@
 
     object RegulatorFactory : MockNetwork.Factory<SimulatedNode> {
         override fun create(config: NodeConfiguration, network: MockNetwork, networkMapAddr: SingleMessageRecipient?,
-<<<<<<< HEAD
-                            advertisedServices: Set<ServiceInfo>, id: Int, notaryIdentity: Pair<ServiceInfo, KeyPair>?,
-                            entropyRoot: BigInteger, customSchemas: Set<MappedSchema>): SimulatedNode {
-            val cfg = testNodeConfiguration(
-                    baseDirectory = config.baseDirectory,
-                    myLegalName = DUMMY_REGULATOR.name)
-            return object : SimulatedNode(cfg, network, networkMapAddr, advertisedServices, id, notaryIdentity, entropyRoot, customSchemas) {
-=======
                             id: Int, notaryIdentity: Pair<ServiceInfo, KeyPair>?, entropyRoot: BigInteger, customSchemas: Set<MappedSchema>): SimulatedNode {
             val cfg = testNodeConfiguration(
                     baseDirectory = config.baseDirectory,
                     myLegalName = DUMMY_REGULATOR.name)
             return object : SimulatedNode(cfg, network, networkMapAddr, id, notaryIdentity, entropyRoot, customSchemas) {
->>>>>>> a42ce0b5
                 // TODO: Regulatory nodes don't actually exist properly, this is a last minute demo request.
                 //       So we just fire a message at a node that doesn't know how to handle it, and it'll ignore it.
                 //       But that's fine for visualisation purposes.
