--- conflicted
+++ resolved
@@ -53,13 +53,8 @@
         mockNet.runNetwork()
         val notarisedTx = flow.resultFuture.getOrThrow()
         notarisedTx.verifyRequiredSignatures()
-<<<<<<< HEAD
-        val transactionSeenByB = bobNode.database.transaction {
-            bobNode.services.validatedTransactions.getTransaction(notarisedTx.id)
-=======
         val transactionSeenByB = bobServices.database.transaction {
             bobServices.validatedTransactions.getTransaction(notarisedTx.id)
->>>>>>> 327f0ebd
         }
         assertEquals(notarisedTx, transactionSeenByB)
     }
