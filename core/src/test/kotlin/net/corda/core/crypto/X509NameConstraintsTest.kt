package net.corda.core.crypto

import net.corda.core.identity.CordaX500Name
import net.corda.core.internal.toTypedArray
import net.corda.core.internal.cert
import net.corda.node.utilities.*
import org.bouncycastle.asn1.x500.X500Name
import org.bouncycastle.asn1.x509.GeneralName
import org.bouncycastle.asn1.x509.GeneralSubtree
import org.bouncycastle.asn1.x509.NameConstraints
import org.bouncycastle.jce.provider.BouncyCastleProvider
import org.junit.Test
import java.security.KeyStore
import java.security.cert.*
import java.util.stream.Stream
import kotlin.test.assertFailsWith
import kotlin.test.assertTrue

class X509NameConstraintsTest {

    private fun makeKeyStores(subjectName: X500Name, nameConstraints: NameConstraints): Pair<KeyStore, KeyStore> {
        val rootKeys = Crypto.generateKeyPair(X509Utilities.DEFAULT_TLS_SIGNATURE_SCHEME)
<<<<<<< HEAD
<<<<<<< HEAD
        val rootCACert = X509Utilities.createSelfSignedCACertificate(CordaX500Name("Corda Root CA", "R3 Ltd", "London", "GB"), rootKeys)
=======
        val rootCACert = X509Utilities.createSelfSignedCACertificate(CordaX500Name(commonName = "Corda Root CA", organisation = "R3 Ltd", locality = "London", country = "GB"), rootKeys)
>>>>>>> 6c3679152a91165aa4b05d284950f0af82dbe21b
=======
        val rootCACert = X509Utilities.createSelfSignedCACertificate(CordaX500Name("Corda Root CA", "R3 Ltd", "London", "GB"), rootKeys)
>>>>>>> 736af295

        val intermediateCAKeyPair = Crypto.generateKeyPair(X509Utilities.DEFAULT_TLS_SIGNATURE_SCHEME)
        val intermediateCACert = X509Utilities.createCertificate(CertificateType.INTERMEDIATE_CA, rootCACert, rootKeys, CordaX500Name("Corda Intermediate CA", "R3 Ltd", "London", "GB"), intermediateCAKeyPair.public)

        val clientCAKeyPair = Crypto.generateKeyPair(X509Utilities.DEFAULT_TLS_SIGNATURE_SCHEME)
        val clientCACert = X509Utilities.createCertificate(CertificateType.INTERMEDIATE_CA, intermediateCACert, intermediateCAKeyPair, CordaX500Name("Corda Client CA", "R3 Ltd", "London", "GB"), clientCAKeyPair.public, nameConstraints = nameConstraints)

        val keyPass = "password"
        val trustStore = KeyStore.getInstance(KEYSTORE_TYPE)
        trustStore.load(null, keyPass.toCharArray())
        trustStore.addOrReplaceCertificate(X509Utilities.CORDA_ROOT_CA, rootCACert.cert)

        val tlsKey = Crypto.generateKeyPair(X509Utilities.DEFAULT_TLS_SIGNATURE_SCHEME)
        val tlsCert = X509Utilities.createCertificate(CertificateType.TLS, clientCACert, clientCAKeyPair, subjectName, tlsKey.public)

        val keyStore = KeyStore.getInstance(KEYSTORE_TYPE)
        keyStore.load(null, keyPass.toCharArray())
        keyStore.addOrReplaceKey(X509Utilities.CORDA_CLIENT_TLS, tlsKey.private, keyPass.toCharArray(),
                Stream.of(tlsCert, clientCACert, intermediateCACert, rootCACert).map { it.cert }.toTypedArray<Certificate>())
        return Pair(keyStore, trustStore)
    }

    @Test
    fun `illegal common name`() {
        val acceptableNames = listOf("CN=Bank A TLS, O=Bank A", "CN=Bank A")
                .map { GeneralSubtree(GeneralName(X500Name(it))) }.toTypedArray()

        val nameConstraints = NameConstraints(acceptableNames, arrayOf())
        val pathValidator = CertPathValidator.getInstance("PKIX")
        val certFactory = CertificateFactory.getInstance("X509")

        assertFailsWith(CertPathValidatorException::class) {
            val (keystore, trustStore) = makeKeyStores(X500Name("CN=Bank B"), nameConstraints)
            val params = PKIXParameters(trustStore)
            params.isRevocationEnabled = false
            val certPath = certFactory.generateCertPath(keystore.getCertificateChain(X509Utilities.CORDA_CLIENT_TLS).asList())
            pathValidator.validate(certPath, params)
        }

        assertTrue {
            val (keystore, trustStore) = makeKeyStores(X500Name("CN=Bank A TLS, O=Bank A"), nameConstraints)
            val params = PKIXParameters(trustStore)
            params.isRevocationEnabled = false
            val certPath = certFactory.generateCertPath(keystore.getCertificateChain(X509Utilities.CORDA_CLIENT_TLS).asList())
            pathValidator.validate(certPath, params)
            true
        }

        assertTrue {
            val (keystore, trustStore) = makeKeyStores(X500Name("CN=Bank A"), nameConstraints)
            val params = PKIXParameters(trustStore)
            params.isRevocationEnabled = false
            val certPath = certFactory.generateCertPath(keystore.getCertificateChain(X509Utilities.CORDA_CLIENT_TLS).asList())
            pathValidator.validate(certPath, params)
            true
        }
    }

    @Test
    fun `x500 name with correct cn and extra attribute`() {
        val acceptableNames = listOf("CN=Bank A TLS, UID=", "O=Bank A")
                .map { GeneralSubtree(GeneralName(X500Name(it))) }.toTypedArray()

        val nameConstraints = NameConstraints(acceptableNames, arrayOf())
        val certFactory = CertificateFactory.getInstance("X509")
        Crypto.ECDSA_SECP256R1_SHA256
        val pathValidator = CertPathValidator.getInstance("PKIX", BouncyCastleProvider.PROVIDER_NAME)

        assertFailsWith(CertPathValidatorException::class) {
            val (keystore, trustStore) = makeKeyStores(X500Name("CN=Bank A"), nameConstraints)
            val params = PKIXParameters(trustStore)
            params.isRevocationEnabled = false
            val certPath = certFactory.generateCertPath(keystore.getCertificateChain(X509Utilities.CORDA_CLIENT_TLS).asList())
            pathValidator.validate(certPath, params)
        }

        assertFailsWith(CertPathValidatorException::class) {
            val (keystore, trustStore) = makeKeyStores(X500Name("CN=Bank A, UID=12345"), nameConstraints)
            val params = PKIXParameters(trustStore)
            params.isRevocationEnabled = false
            val certPath = certFactory.generateCertPath(keystore.getCertificateChain(X509Utilities.CORDA_CLIENT_TLS).asList())
            pathValidator.validate(certPath, params)
        }

        assertTrue {
            val (keystore, trustStore) = makeKeyStores(X500Name("CN=Bank A TLS, UID=, E=me@email.com, C=GB"), nameConstraints)
            val params = PKIXParameters(trustStore)
            params.isRevocationEnabled = false
            val certPath = certFactory.generateCertPath(keystore.getCertificateChain(X509Utilities.CORDA_CLIENT_TLS).asList())
            pathValidator.validate(certPath, params)
            true
        }

        assertTrue {
            val (keystore, trustStore) = makeKeyStores(X500Name("O=Bank A, UID=, E=me@email.com, C=GB"), nameConstraints)
            val params = PKIXParameters(trustStore)
            params.isRevocationEnabled = false
            val certPath = certFactory.generateCertPath(keystore.getCertificateChain(X509Utilities.CORDA_CLIENT_TLS).asList())
            pathValidator.validate(certPath, params)
            true
        }

    }
}<|MERGE_RESOLUTION|>--- conflicted
+++ resolved
@@ -20,15 +20,7 @@
 
     private fun makeKeyStores(subjectName: X500Name, nameConstraints: NameConstraints): Pair<KeyStore, KeyStore> {
         val rootKeys = Crypto.generateKeyPair(X509Utilities.DEFAULT_TLS_SIGNATURE_SCHEME)
-<<<<<<< HEAD
-<<<<<<< HEAD
         val rootCACert = X509Utilities.createSelfSignedCACertificate(CordaX500Name("Corda Root CA", "R3 Ltd", "London", "GB"), rootKeys)
-=======
-        val rootCACert = X509Utilities.createSelfSignedCACertificate(CordaX500Name(commonName = "Corda Root CA", organisation = "R3 Ltd", locality = "London", country = "GB"), rootKeys)
->>>>>>> 6c3679152a91165aa4b05d284950f0af82dbe21b
-=======
-        val rootCACert = X509Utilities.createSelfSignedCACertificate(CordaX500Name("Corda Root CA", "R3 Ltd", "London", "GB"), rootKeys)
->>>>>>> 736af295
 
         val intermediateCAKeyPair = Crypto.generateKeyPair(X509Utilities.DEFAULT_TLS_SIGNATURE_SCHEME)
         val intermediateCACert = X509Utilities.createCertificate(CertificateType.INTERMEDIATE_CA, rootCACert, rootKeys, CordaX500Name("Corda Intermediate CA", "R3 Ltd", "London", "GB"), intermediateCAKeyPair.public)
