--- conflicted
+++ resolved
@@ -16,6 +16,8 @@
      * Look up the node info for a specific party. Will attempt to de-anonymise the party if applicable; if the party
      * is anonymised and the well known party cannot be resolved, it is impossible ot identify the node and therefore this
      * returns null.
+     * Notice that when there are more than one node for a given party (in case of distributed services) first service node
+     * found will be returned. See also: [NetworkMapCache.getNodesByLegalIdentityKey].
      *
      * @param party party to retrieve node information for.
      * @return the node for the identity, or null if the node could not be found. This does not necessarily mean there is
@@ -59,28 +61,11 @@
      */
     fun track(): DataFeed<List<NodeInfo>, MapChange>
 
-<<<<<<< HEAD
-    /** Look up the node info for a legal name. */
-=======
-    /**
-     * Look up the node info for a specific party. Will attempt to de-anonymise the party if applicable; if the party
-     * is anonymised and the well known party cannot be resolved, it is impossible ot identify the node and therefore this
-     * returns null.
-     * Notice that when there are more than one node for a given party (in case of distributed services) first service node
-     * found will be returned. See also: [getNodesByLegalIdentityKey].
-     *
-     * @param party party to retrieve node information for.
-     * @return the node for the identity, or null if the node could not be found. This does not necessarily mean there is
-     * no node for the party, only that this cache is unaware of it.
-     */
-    fun getNodeByLegalIdentity(party: AbstractParty): NodeInfo?
-
     /**
      * Look up the node info for a legal name.
      * Notice that when there are more than one node for a given name (in case of distributed services) first service node
      * found will be returned.
      */
->>>>>>> cac739e4
     fun getNodeByLegalName(name: CordaX500Name): NodeInfo?
 
     /** Look up the node info for a host and port. */
