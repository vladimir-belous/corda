package net.corda.demobench.model

import javafx.beans.binding.IntegerExpression
import net.corda.core.identity.CordaX500Name
import net.corda.core.internal.copyToDirectory
import net.corda.core.internal.createDirectories
import net.corda.core.internal.div
import net.corda.core.internal.noneOrSingle
import net.corda.core.utilities.NetworkHostAndPort
import net.corda.demobench.plugin.PluginController
import net.corda.demobench.pty.R3Pty
import tornadofx.*
import java.io.IOException
import java.lang.management.ManagementFactory
import java.nio.file.Files
import java.nio.file.Path
import java.text.SimpleDateFormat
import java.util.*
import java.util.concurrent.atomic.AtomicInteger
import java.util.logging.Level

class NodeController(check: atRuntime = ::checkExists) : Controller() {
    companion object {
        const val firstPort = 10000
        const val minPort = 1024
        const val maxPort = 65535
    }

    private val jvm by inject<JVMConfig>()
    private val pluginController by inject<PluginController>()

    private var baseDir: Path = baseDirFor(ManagementFactory.getRuntimeMXBean().startTime)
    private val cordaPath: Path = jvm.applicationDir.resolve("corda").resolve("corda.jar")
    private val command = jvm.commandFor(cordaPath).toTypedArray()

    private val nodes = LinkedHashMap<String, NodeConfigWrapper>()
    private val port = AtomicInteger(firstPort)

    private var networkMapConfig: NetworkMapConfig? = null

    val activeNodes: List<NodeConfigWrapper>
        get() = nodes.values.filter {
            (it.state == NodeState.RUNNING) || (it.state == NodeState.STARTING)
        }

    init {
        log.info("Base directory: $baseDir")
        log.info("Corda JAR: $cordaPath")

        // Check that the Corda capsule is available.
        // We do NOT want to do this during unit testing!
        check(cordaPath, "Cannot find Corda JAR.")
    }

    /**
     * Validate a Node configuration provided by [net.corda.demobench.views.NodeTabView].
     */
    fun validate(nodeData: NodeData): NodeConfigWrapper? {
        fun IntegerExpression.toLocalAddress() = NetworkHostAndPort("localhost", value)

        val location = nodeData.nearestCity.value
<<<<<<< HEAD
        val config = NodeConfig(
                baseDir,
                CordaX500Name(nodeData.legalName.value.trim(), location.description, location.countryCode),
                nodeData.p2pPort.value,
                nodeData.rpcPort.value,
                nodeData.webPort.value,
                nodeData.h2Port.value,
                nodeData.extraServices.map { serviceController.services[it]!! }.toMutableList()
=======
        val nodeConfig = NodeConfig(
                myLegalName = CordaX500Name(
                        organisation = nodeData.legalName.value.trim(),
                        locality = location.description,
                        country = location.countryCode
                ),
                p2pAddress = nodeData.p2pPort.toLocalAddress(),
                rpcAddress = nodeData.rpcPort.toLocalAddress(),
                webAddress = nodeData.webPort.toLocalAddress(),
                notary = nodeData.extraServices.filterIsInstance<NotaryService>().noneOrSingle(),
                networkMapService = networkMapConfig,  // The first node becomes the network map
                h2port = nodeData.h2Port.value,
                issuableCurrencies = nodeData.extraServices.filterIsInstance<CurrencyIssuer>().map { it.currency.toString() }
>>>>>>> a42ce0b5
        )

        val wrapper = NodeConfigWrapper(baseDir, nodeConfig)

        if (nodes.putIfAbsent(wrapper.key, wrapper) != null) {
            log.warning("Node with key '${wrapper.key}' already exists.")
            return null
        }

        if (nodeConfig.isNetworkMap) {
            networkMapConfig = nodeConfig.let { NetworkMapConfig(it.myLegalName, it.p2pAddress) }
            log.info("Network map provided by: ${nodeConfig.myLegalName}")
        }

        return wrapper
    }

    fun dispose(config: NodeConfigWrapper) {
        config.state = NodeState.DEAD

        if (config.nodeConfig.isNetworkMap) {
            log.warning("Network map service (Node '${config.nodeConfig.myLegalName}') has exited.")
        }
    }

    val nextPort: Int get() = port.andIncrement

    fun isPortValid(port: Int) = (port >= minPort) && (port <= maxPort)

    fun keyExists(key: String) = nodes.keys.contains(key)

    fun nameExists(name: String) = keyExists(name.toKey())

    fun hasNetworkMap(): Boolean = networkMapConfig != null

    fun runCorda(pty: R3Pty, config: NodeConfigWrapper): Boolean {
        try {
            config.nodeDir.createDirectories()

            // Install any built-in plugins into the working directory.
            pluginController.populate(config)

            // Write this node's configuration file into its working directory.
            val confFile = config.nodeDir / "node.conf"
            Files.write(confFile, config.nodeConfig.toText().toByteArray())

            // Execute the Corda node
            val cordaEnv = System.getenv().toMutableMap().apply {
                jvm.setCapsuleCacheDir(this)
            }
            pty.run(command, cordaEnv, config.nodeDir.toString())
            log.info("Launched node: ${config.nodeConfig.myLegalName}")
            return true
        } catch (e: Exception) {
            log.log(Level.SEVERE, "Failed to launch Corda: ${e.message}", e)
            return false
        }
    }

    fun reset() {
        baseDir = baseDirFor(System.currentTimeMillis())
        log.info("Changed base directory: $baseDir")

        // Wipe out any knowledge of previous nodes.
        networkMapConfig = null
        nodes.clear()
    }

    /**
     * Add a [NodeConfig] object that has been loaded from a profile.
     */
    fun register(config: NodeConfigWrapper): Boolean {
        if (nodes.putIfAbsent(config.key, config) != null) {
            return false
        }

        updatePort(config.nodeConfig)

        if (networkMapConfig == null && config.nodeConfig.isNetworkMap) {
            networkMapConfig = config.nodeConfig.let { NetworkMapConfig(it.myLegalName, it.p2pAddress) }
        }

        return true
    }

    /**
     * Creates a node directory that can host a running instance of Corda.
     */
    @Throws(IOException::class)
    fun install(config: InstallConfig): NodeConfigWrapper {
        val installed = config.installTo(baseDir)

        pluginController.userPluginsFor(config).forEach {
            installed.pluginDir.createDirectories()
            val plugin = it.copyToDirectory(installed.pluginDir)
            log.info("Installed: $plugin")
        }

        if (!config.deleteBaseDir()) {
            log.warning("Failed to remove '${config.baseDir}'")
        }

        return installed
    }

    private fun updatePort(config: NodeConfig) {
        val nextPort = 1 + arrayOf(config.p2pAddress.port, config.rpcAddress.port, config.webAddress.port, config.h2port).max() as Int
        port.getAndUpdate { Math.max(nextPort, it) }
    }

    private fun baseDirFor(time: Long): Path = jvm.dataHome.resolve(localFor(time))
    private fun localFor(time: Long) = SimpleDateFormat("yyyyMMddHHmmss").format(Date(time))

}<|MERGE_RESOLUTION|>--- conflicted
+++ resolved
@@ -59,30 +59,15 @@
         fun IntegerExpression.toLocalAddress() = NetworkHostAndPort("localhost", value)
 
         val location = nodeData.nearestCity.value
-<<<<<<< HEAD
-        val config = NodeConfig(
-                baseDir,
+        val nodeConfig = NodeConfig(
                 CordaX500Name(nodeData.legalName.value.trim(), location.description, location.countryCode),
-                nodeData.p2pPort.value,
-                nodeData.rpcPort.value,
-                nodeData.webPort.value,
+                nodeData.p2pPort.toLocalAddress(),
+                nodeData.rpcPort.toLocalAddress(),
+                nodeData.webPort.toLocalAddress(),
+                nodeData.extraServices.filterIsInstance<NotaryService>().noneOrSingle(),
+                networkMapConfig,  // The first node becomes the network map
                 nodeData.h2Port.value,
-                nodeData.extraServices.map { serviceController.services[it]!! }.toMutableList()
-=======
-        val nodeConfig = NodeConfig(
-                myLegalName = CordaX500Name(
-                        organisation = nodeData.legalName.value.trim(),
-                        locality = location.description,
-                        country = location.countryCode
-                ),
-                p2pAddress = nodeData.p2pPort.toLocalAddress(),
-                rpcAddress = nodeData.rpcPort.toLocalAddress(),
-                webAddress = nodeData.webPort.toLocalAddress(),
-                notary = nodeData.extraServices.filterIsInstance<NotaryService>().noneOrSingle(),
-                networkMapService = networkMapConfig,  // The first node becomes the network map
-                h2port = nodeData.h2Port.value,
                 issuableCurrencies = nodeData.extraServices.filterIsInstance<CurrencyIssuer>().map { it.currency.toString() }
->>>>>>> a42ce0b5
         )
 
         val wrapper = NodeConfigWrapper(baseDir, nodeConfig)
